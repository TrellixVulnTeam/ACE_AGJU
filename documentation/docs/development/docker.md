# Docker Development

You can use docker to develop in ACE.

## Installation Instructions

- Install Docker.
- On Windows or MacOS, adjust the maximum memory ACE can use to something reasonable. By default just 2GB is allocated. Suggest setting this value to 8GB or higher.

## MacOS and Linux Setup Instructions

- Execute `bin/initialize_docker.py` which sets up random passwords for a development environment.
<<<<<<< HEAD
- Execute `docker-compose -f docker-compose-dev.yml up -d` which launches the containers into the background.
- Execute `docker exec -it -u root ace-dev /bin/bash -c 'docker/provision/ace/install -r'` to finish the installation.
- Execute `bin/attach-dev-container.sh` to attach to the running container.
=======
- Execute `bin/reset-dev-container.sh` which builds the images, starts and configures the container.
- OPTIONAL: Execute `bin/attach-docker-dev.sh` to attach to the running container.
>>>>>>> cad3a012

## Windows Setup Instructions (Powershell)

Windows is a little tricky because bind mounts are mounted as root:root with 755 permissions.

- Make sure you have python on your PATH.
- Execute `python .\bin\initialize_docker.py`
- Execute `& .\bin\reset-dev-container.ps1` which builds the images, starts and configures the container.
- OPTIONAL: Execute `& .\bin\attach-dev-container.ps1` to attach to the running container.

## Notes

- Make sure your docker containers have the right time. On Windows the Linux docker containers run in a VM which can get out of sync with the host. If the time isn't right, retry restarting Docker.

## Unit Testing

- Execute `bin/build-unittest-database` to prep the system.

## Visual Studio Code Setup Instructions

- Install the **Remote - Containers** extension.<|MERGE_RESOLUTION|>--- conflicted
+++ resolved
@@ -10,14 +10,8 @@
 ## MacOS and Linux Setup Instructions
 
 - Execute `bin/initialize_docker.py` which sets up random passwords for a development environment.
-<<<<<<< HEAD
-- Execute `docker-compose -f docker-compose-dev.yml up -d` which launches the containers into the background.
-- Execute `docker exec -it -u root ace-dev /bin/bash -c 'docker/provision/ace/install -r'` to finish the installation.
-- Execute `bin/attach-dev-container.sh` to attach to the running container.
-=======
 - Execute `bin/reset-dev-container.sh` which builds the images, starts and configures the container.
 - OPTIONAL: Execute `bin/attach-docker-dev.sh` to attach to the running container.
->>>>>>> cad3a012
 
 ## Windows Setup Instructions (Powershell)
 
