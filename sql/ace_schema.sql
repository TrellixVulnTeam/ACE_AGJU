-- MySQL dump 10.13  Distrib 5.7.25, for Linux (x86_64)
--
-- Host: localhost    Database: ace
-- ------------------------------------------------------
-- Server version	5.7.25-0ubuntu0.18.04.2

/*!40101 SET @OLD_CHARACTER_SET_CLIENT=@@CHARACTER_SET_CLIENT */;
/*!40101 SET @OLD_CHARACTER_SET_RESULTS=@@CHARACTER_SET_RESULTS */;
/*!40101 SET @OLD_COLLATION_CONNECTION=@@COLLATION_CONNECTION */;
/*!40101 SET NAMES utf8 */;
/*!40103 SET @OLD_TIME_ZONE=@@TIME_ZONE */;
/*!40103 SET TIME_ZONE='+00:00' */;
/*!40014 SET @OLD_UNIQUE_CHECKS=@@UNIQUE_CHECKS, UNIQUE_CHECKS=0 */;
/*!40014 SET @OLD_FOREIGN_KEY_CHECKS=@@FOREIGN_KEY_CHECKS, FOREIGN_KEY_CHECKS=0 */;
/*!40101 SET @OLD_SQL_MODE=@@SQL_MODE, SQL_MODE='NO_AUTO_VALUE_ON_ZERO' */;
/*!40111 SET @OLD_SQL_NOTES=@@SQL_NOTES, SQL_NOTES=0 */;

--
-- Table structure for table `alerts`
--

DROP TABLE IF EXISTS `alerts`;
/*!40101 SET @saved_cs_client     = @@character_set_client */;
/*!40101 SET character_set_client = utf8 */;
CREATE TABLE `alerts` (
  `id` int(11) NOT NULL AUTO_INCREMENT,
  `uuid` varchar(36) CHARACTER SET ascii NOT NULL,
  `insert_date` timestamp NOT NULL DEFAULT CURRENT_TIMESTAMP,
  `storage_dir` varchar(512) CHARACTER SET utf8mb4 COLLATE utf8mb4_unicode_520_ci NOT NULL,
  `tool` varchar(256) CHARACTER SET utf8mb4 COLLATE utf8mb4_unicode_520_ci NOT NULL,
  `tool_instance` varchar(1024) CHARACTER SET utf8mb4 COLLATE utf8mb4_unicode_520_ci NOT NULL,
  `alert_type` varchar(64) CHARACTER SET utf8mb4 COLLATE utf8mb4_unicode_520_ci NOT NULL,
  `description` varchar(1024) CHARACTER SET utf8mb4 COLLATE utf8mb4_unicode_520_ci DEFAULT NULL,
  `priority` int(11) NOT NULL DEFAULT '0',
  `disposition` enum('FALSE_POSITIVE','IGNORE','UNKNOWN','REVIEWED','GRAYWARE','POLICY_VIOLATION','RECONNAISSANCE','WEAPONIZATION','DELIVERY','EXPLOITATION','INSTALLATION','COMMAND_AND_CONTROL','EXFIL','DAMAGE') DEFAULT NULL,
  `disposition_user_id` int(11) DEFAULT NULL,
  `disposition_time` timestamp NULL DEFAULT NULL,
  `owner_id` int(11) DEFAULT NULL,
  `owner_time` timestamp NULL DEFAULT NULL,
  `archived` tinyint(1) NOT NULL DEFAULT '0',
  `removal_user_id` int(11) DEFAULT NULL,
  `removal_time` timestamp NULL DEFAULT NULL,
  `lock_owner` varchar(256) CHARACTER SET utf8mb4 COLLATE utf8mb4_unicode_520_ci DEFAULT NULL,
  `lock_id` varchar(36) CHARACTER SET ascii DEFAULT NULL,
  `lock_transaction_id` varchar(36) CHARACTER SET ascii DEFAULT NULL,
  `lock_time` datetime DEFAULT NULL,
  `company_id` int(11) DEFAULT NULL,
  `location` varchar(1024) CHARACTER SET utf8mb4 COLLATE utf8mb4_unicode_520_ci NOT NULL,
  `detection_count` int(11) DEFAULT '0',
  PRIMARY KEY (`id`),
  UNIQUE KEY `uuid` (`uuid`),
  KEY `insert_date` (`insert_date`),
  KEY `disposition_user_id` (`disposition_user_id`),
  KEY `owner_id` (`owner_id`),
  KEY `fk_removal_user_id` (`removal_user_id`),
  KEY `idx_company_id` (`company_id`),
  KEY `idx_disposition` (`disposition`),
  KEY `idx_alert_type` (`alert_type`),
  KEY `idx_location` (`location`(767)),
  CONSTRAINT `fk_company` FOREIGN KEY (`company_id`) REFERENCES `company` (`id`) ON DELETE CASCADE ON UPDATE CASCADE
) ENGINE=InnoDB DEFAULT CHARSET=latin1;
/*!40101 SET character_set_client = @saved_cs_client */;

--
-- Table structure for table `campaign`
--

DROP TABLE IF EXISTS `campaign`;
/*!40101 SET @saved_cs_client     = @@character_set_client */;
/*!40101 SET character_set_client = utf8 */;
CREATE TABLE `campaign` (
  `id` int(11) NOT NULL AUTO_INCREMENT,
  `name` varchar(128) CHARACTER SET utf8mb4 COLLATE utf8mb4_unicode_520_ci NOT NULL,
  PRIMARY KEY (`name`),
  KEY `id` (`id`)
) ENGINE=InnoDB DEFAULT CHARSET=latin1;
/*!40101 SET character_set_client = @saved_cs_client */;

--
-- Table structure for table `cloudphish_analysis_results`
--

DROP TABLE IF EXISTS `cloudphish_analysis_results`;
/*!40101 SET @saved_cs_client     = @@character_set_client */;
/*!40101 SET character_set_client = utf8 */;
CREATE TABLE `cloudphish_analysis_results` (
  `sha256_url` binary(32) NOT NULL COMMENT 'The binary SHA2 hash of the URL.',
  `http_result_code` int(11) DEFAULT NULL COMMENT 'The HTTP result code give by the server when it was fetched (200, 404, 500, etc…)',
  `http_message` varchar(256) CHARACTER SET utf8mb4 COLLATE utf8mb4_unicode_520_ci DEFAULT NULL COMMENT 'The message text that came along with the http_result_code.',
  `sha256_content` binary(32) DEFAULT NULL COMMENT 'The binary SHA2 hash of the content that was downloaded for the URL.',
  `result` enum('UNKNOWN','ERROR','CLEAR','ALERT','PASS') NOT NULL DEFAULT 'UNKNOWN' COMMENT 'The analysis result of the URL. This is updated by the cloudphish_request_analyzer module.',
  `insert_date` datetime NOT NULL COMMENT 'When this entry was created.',
  `uuid` varchar(36) CHARACTER SET ascii NOT NULL COMMENT 'The UUID of the analysis. This would also become the UUID of the alert if it ends up becoming one.',
  `status` enum('NEW','ANALYZING','ANALYZED') NOT NULL DEFAULT 'NEW',
  PRIMARY KEY (`sha256_url`),
  KEY `insert_date_index` (`insert_date`),
  KEY `sha256_content_index` (`sha256_content`)
) ENGINE=InnoDB DEFAULT CHARSET=utf8;
/*!40101 SET character_set_client = @saved_cs_client */;

--
-- Table structure for table `cloudphish_content_metadata`
--

DROP TABLE IF EXISTS `cloudphish_content_metadata`;
/*!40101 SET @saved_cs_client     = @@character_set_client */;
/*!40101 SET character_set_client = utf8 */;
CREATE TABLE `cloudphish_content_metadata` (
  `sha256_content` binary(32) NOT NULL COMMENT 'The binary SHA2 hash of the content that was downloaded from the URL.',
  `node` varchar(1024) CHARACTER SET utf8mb4 COLLATE utf8mb4_unicode_520_ci DEFAULT NULL COMMENT 'The name of the node which stores this binary data. This would match the name columns of the nodes table, however, there is not a database relationship because the nodes can change.',
  `name` varbinary(4096) NOT NULL COMMENT 'The name of the file as it was seen either by content disposition of extrapolated from the URL.\nThis is stored in python’s “unicode_internal” format.',
  PRIMARY KEY (`sha256_content`),
  CONSTRAINT `fk_sha256_content` FOREIGN KEY (`sha256_content`) REFERENCES `cloudphish_analysis_results` (`sha256_content`) ON DELETE CASCADE ON UPDATE CASCADE
) ENGINE=InnoDB DEFAULT CHARSET=utf8;
/*!40101 SET character_set_client = @saved_cs_client */;

--
-- Table structure for table `cloudphish_url_lookup`
--

DROP TABLE IF EXISTS `cloudphish_url_lookup`;
/*!40101 SET @saved_cs_client     = @@character_set_client */;
/*!40101 SET character_set_client = utf8 */;
CREATE TABLE `cloudphish_url_lookup` (
  `sha256_url` binary(32) NOT NULL COMMENT 'The SHA256 value of the URL.',
  `last_lookup` timestamp NOT NULL DEFAULT CURRENT_TIMESTAMP COMMENT 'The last time this URL was looked up. This is updated every time a query is made to cloudphish for this url. URLs that are not looked up after a period of time are cleared out.',
  `url` text CHARACTER SET utf8mb4 COLLATE utf8mb4_unicode_520_ci NOT NULL COMMENT 'The value of the URL.',
  PRIMARY KEY (`sha256_url`),
  KEY `idx_url` (`url`(767)),
  KEY `idx_last_lookup` (`last_lookup`),
  CONSTRAINT `fk_sha256_url` FOREIGN KEY (`sha256_url`) REFERENCES `cloudphish_analysis_results` (`sha256_url`) ON DELETE CASCADE ON UPDATE CASCADE
) ENGINE=InnoDB DEFAULT CHARSET=latin1;
/*!40101 SET character_set_client = @saved_cs_client */;

--
-- Table structure for table `comments`
--

DROP TABLE IF EXISTS `comments`;
/*!40101 SET @saved_cs_client     = @@character_set_client */;
/*!40101 SET character_set_client = utf8 */;
CREATE TABLE `comments` (
  `comment_id` int(11) NOT NULL AUTO_INCREMENT,
  `insert_date` timestamp NOT NULL DEFAULT CURRENT_TIMESTAMP,
  `user_id` int(11) NOT NULL,
  `uuid` varchar(36) CHARACTER SET ascii NOT NULL,
  `comment` text CHARACTER SET utf8mb4 COLLATE utf8mb4_unicode_520_ci NOT NULL,
  PRIMARY KEY (`comment_id`),
  KEY `insert_date` (`insert_date`),
  KEY `user_id` (`user_id`),
  KEY `uuid` (`uuid`)
) ENGINE=InnoDB DEFAULT CHARSET=latin1;
/*!40101 SET character_set_client = @saved_cs_client */;

--
-- Table structure for table `company`
--

DROP TABLE IF EXISTS `company`;
/*!40101 SET @saved_cs_client     = @@character_set_client */;
/*!40101 SET character_set_client = utf8 */;
CREATE TABLE `company` (
  `id` int(11) NOT NULL AUTO_INCREMENT,
  `name` varchar(128) CHARACTER SET utf8mb4 COLLATE utf8mb4_unicode_520_ci NOT NULL,
  PRIMARY KEY (`name`),
  KEY `id` (`id`)
) ENGINE=InnoDB DEFAULT CHARSET=latin1;
/*!40101 SET character_set_client = @saved_cs_client */;

--
-- Table structure for table `company_mapping`
--

DROP TABLE IF EXISTS `company_mapping`;
/*!40101 SET @saved_cs_client     = @@character_set_client */;
/*!40101 SET character_set_client = utf8 */;
CREATE TABLE `company_mapping` (
  `event_id` int(11) NOT NULL,
  `company_id` int(11) NOT NULL,
  PRIMARY KEY (`event_id`,`company_id`),
  KEY `company_mapping_ibfk_2` (`company_id`),
  CONSTRAINT `company_mapping_ibfk_1` FOREIGN KEY (`event_id`) REFERENCES `events` (`id`) ON DELETE CASCADE ON UPDATE CASCADE,
  CONSTRAINT `company_mapping_ibfk_2` FOREIGN KEY (`company_id`) REFERENCES `company` (`id`) ON DELETE CASCADE ON UPDATE CASCADE
) ENGINE=InnoDB DEFAULT CHARSET=latin1;
/*!40101 SET character_set_client = @saved_cs_client */;

--
-- Table structure for table `delayed_analysis`
--

DROP TABLE IF EXISTS `delayed_analysis`;
/*!40101 SET @saved_cs_client     = @@character_set_client */;
/*!40101 SET character_set_client = utf8 */;
CREATE TABLE `delayed_analysis` (
  `id` int(11) NOT NULL AUTO_INCREMENT,
  `uuid` varchar(36) CHARACTER SET ascii NOT NULL,
  `observable_uuid` char(36) CHARACTER SET ascii NOT NULL,
  `analysis_module` varchar(512) CHARACTER SET utf8mb4 COLLATE utf8mb4_unicode_520_ci NOT NULL,
  `insert_date` datetime NOT NULL,
  `delayed_until` datetime DEFAULT NULL,
  `node_id` int(11) NOT NULL,
  `exclusive_uuid` varchar(36) CHARACTER SET ascii DEFAULT NULL COMMENT 'A workload item with an exclusive lock will only be processed by the engine (node) that created it.',
  `storage_dir` varchar(1024) CHARACTER SET utf8mb4 COLLATE utf8mb4_unicode_520_ci NOT NULL COMMENT 'The location of the analysis. Relative paths are relative to SAQ_HOME.',
  PRIMARY KEY (`id`),
  KEY `idx_uuid` (`uuid`),
  KEY `idx_node` (`node_id`),
  KEY `idx_node_delayed_until` (`node_id`,`delayed_until`),
  CONSTRAINT `fk_delayed_analysis_node_id` FOREIGN KEY (`node_id`) REFERENCES `nodes` (`id`) ON DELETE CASCADE ON UPDATE CASCADE
) ENGINE=InnoDB DEFAULT CHARSET=latin1;
/*!40101 SET character_set_client = @saved_cs_client */;

--
-- Table structure for table `event_mapping`
--

DROP TABLE IF EXISTS `event_mapping`;
/*!40101 SET @saved_cs_client     = @@character_set_client */;
/*!40101 SET character_set_client = utf8 */;
CREATE TABLE `event_mapping` (
  `event_id` int(11) NOT NULL,
  `alert_id` int(11) NOT NULL,
  PRIMARY KEY (`event_id`,`alert_id`),
  KEY `event_mapping_ibfk_2` (`alert_id`),
  CONSTRAINT `event_mapping_ibfk_1` FOREIGN KEY (`event_id`) REFERENCES `events` (`id`) ON DELETE CASCADE ON UPDATE CASCADE,
  CONSTRAINT `event_mapping_ibfk_2` FOREIGN KEY (`alert_id`) REFERENCES `alerts` (`id`) ON DELETE CASCADE ON UPDATE CASCADE
) ENGINE=InnoDB DEFAULT CHARSET=latin1;
/*!40101 SET character_set_client = @saved_cs_client */;

--
-- Table structure for table `events`
--

DROP TABLE IF EXISTS `events`;
/*!40101 SET @saved_cs_client     = @@character_set_client */;
/*!40101 SET character_set_client = utf8 */;
CREATE TABLE `events` (
  `id` int(11) NOT NULL AUTO_INCREMENT,
  `creation_date` date NOT NULL,
  `name` varchar(128) CHARACTER SET utf8mb4 COLLATE utf8mb4_unicode_520_ci NOT NULL,
  `type` enum('phish','recon','host compromise','credential compromise','web browsing') NOT NULL,
  `vector` enum('corporate email','webmail','usb','website','unknown') NOT NULL,
  `prevention_tool` enum('response team','ips','fw','proxy','antivirus','email filter','application whitelisting','user') NOT NULL,
  `remediation` enum('not remediated','cleaned with antivirus','cleaned manually','reimaged','credentials reset','removed from mailbox','NA') NOT NULL,
  `status` enum('OPEN','CLOSED','IGNORE') NOT NULL,
  `comment` text CHARACTER SET utf8mb4 COLLATE utf8mb4_unicode_520_ci,
  `campaign_id` int(11) NOT NULL,
  PRIMARY KEY (`id`),
  UNIQUE KEY `creation_date` (`creation_date`,`name`)
) ENGINE=InnoDB DEFAULT CHARSET=latin1;
/*!40101 SET character_set_client = @saved_cs_client */;

--
-- Table structure for table `incoming_workload`
--

DROP TABLE IF EXISTS `incoming_workload`;
/*!40101 SET @saved_cs_client     = @@character_set_client */;
/*!40101 SET character_set_client = utf8 */;
CREATE TABLE `incoming_workload` (
  `id` bigint(20) NOT NULL AUTO_INCREMENT,
  `type_id` int(11) NOT NULL COMMENT 'Each added work item has a work type, which collectors use to know which workload items belong to them.',
  `mode` varchar(256) CHARACTER SET utf8mb4 COLLATE utf8mb4_unicode_520_ci NOT NULL COMMENT 'The analysis mode the work will be submit with. This determines what nodes are selected for receiving the work.',
  `work` blob NOT NULL COMMENT 'A python pickle of the **kwargs for ace_api.submit (see source code)',
  PRIMARY KEY (`id`),
  KEY `fk_type_id_idx` (`type_id`),
  CONSTRAINT `fk_type_id` FOREIGN KEY (`type_id`) REFERENCES `incoming_workload_type` (`id`) ON DELETE CASCADE ON UPDATE CASCADE
) ENGINE=InnoDB DEFAULT CHARSET=latin1;
/*!40101 SET character_set_client = @saved_cs_client */;

--
-- Table structure for table `incoming_workload_type`
--

DROP TABLE IF EXISTS `incoming_workload_type`;
/*!40101 SET @saved_cs_client     = @@character_set_client */;
/*!40101 SET character_set_client = utf8 */;
CREATE TABLE `incoming_workload_type` (
  `id` int(11) NOT NULL AUTO_INCREMENT,
  `name` varchar(512) CHARACTER SET utf8mb4 COLLATE utf8mb4_unicode_520_ci NOT NULL COMMENT 'The name of the work (http, email, etc…)',
  PRIMARY KEY (`id`),
  UNIQUE KEY `name_UNIQUE` (`name`)
) ENGINE=InnoDB DEFAULT CHARSET=latin1;
/*!40101 SET character_set_client = @saved_cs_client */;

--
-- Table structure for table `locks`
--

DROP TABLE IF EXISTS `locks`;
/*!40101 SET @saved_cs_client     = @@character_set_client */;
/*!40101 SET character_set_client = utf8 */;
CREATE TABLE `locks` (
  `uuid` varchar(36) CHARACTER SET ascii NOT NULL,
  `lock_uuid` varchar(36) CHARACTER SET ascii DEFAULT NULL,
  `lock_time` datetime NOT NULL,
  `lock_owner` varchar(512) CHARACTER SET utf8mb4 COLLATE utf8mb4_unicode_520_ci DEFAULT NULL,
  PRIMARY KEY (`uuid`),
  KEY `idx_lock_time` (`lock_time`),
  KEY `idx_uuid_locko_uuid` (`uuid`,`lock_uuid`)
) ENGINE=InnoDB DEFAULT CHARSET=latin1;
/*!40101 SET character_set_client = @saved_cs_client */;

--
-- Table structure for table `malware`
--

DROP TABLE IF EXISTS `malware`;
/*!40101 SET @saved_cs_client     = @@character_set_client */;
/*!40101 SET character_set_client = utf8 */;
CREATE TABLE `malware` (
  `id` int(11) NOT NULL AUTO_INCREMENT,
  `name` varchar(128) CHARACTER SET utf8mb4 COLLATE utf8mb4_unicode_520_ci NOT NULL,
  PRIMARY KEY (`name`),
  KEY `id` (`id`)
) ENGINE=InnoDB DEFAULT CHARSET=latin1;
/*!40101 SET character_set_client = @saved_cs_client */;

--
-- Table structure for table `malware_mapping`
--

DROP TABLE IF EXISTS `malware_mapping`;
/*!40101 SET @saved_cs_client     = @@character_set_client */;
/*!40101 SET character_set_client = utf8 */;
CREATE TABLE `malware_mapping` (
  `event_id` int(11) NOT NULL,
  `malware_id` int(11) NOT NULL,
  PRIMARY KEY (`event_id`,`malware_id`),
  KEY `malware_mapping_ibfk_2` (`malware_id`),
  CONSTRAINT `malware_mapping_ibfk_1` FOREIGN KEY (`event_id`) REFERENCES `events` (`id`) ON DELETE CASCADE ON UPDATE CASCADE,
  CONSTRAINT `malware_mapping_ibfk_2` FOREIGN KEY (`malware_id`) REFERENCES `malware` (`id`) ON DELETE CASCADE ON UPDATE CASCADE
) ENGINE=InnoDB DEFAULT CHARSET=latin1;
/*!40101 SET character_set_client = @saved_cs_client */;

--
-- Table structure for table `malware_threat_mapping`
--

DROP TABLE IF EXISTS `malware_threat_mapping`;
/*!40101 SET @saved_cs_client     = @@character_set_client */;
/*!40101 SET character_set_client = utf8 */;
CREATE TABLE `malware_threat_mapping` (
  `malware_id` int(11) NOT NULL,
  `type` enum('UNKNOWN','KEYLOGGER','INFOSTEALER','DOWNLOADER','BOTNET','RAT','RANSOMWARE','ROOTKIT','CLICK_FRAUD') NOT NULL,
  PRIMARY KEY (`malware_id`,`type`),
  CONSTRAINT `malware_threat_mapping_ibfk_1` FOREIGN KEY (`malware_id`) REFERENCES `malware` (`id`) ON DELETE CASCADE ON UPDATE CASCADE
) ENGINE=InnoDB DEFAULT CHARSET=latin1;
/*!40101 SET character_set_client = @saved_cs_client */;

--
-- Table structure for table `node_modes`
--

DROP TABLE IF EXISTS `node_modes`;
/*!40101 SET @saved_cs_client     = @@character_set_client */;
/*!40101 SET character_set_client = utf8 */;
CREATE TABLE `node_modes` (
  `node_id` int(11) NOT NULL,
  `analysis_mode` varchar(256) CHARACTER SET utf8mb4 COLLATE utf8mb4_unicode_520_ci NOT NULL COMMENT 'The analysis_mode that this mode will support processing.',
  PRIMARY KEY (`node_id`,`analysis_mode`),
  CONSTRAINT `fk_node_id` FOREIGN KEY (`node_id`) REFERENCES `nodes` (`id`) ON DELETE CASCADE ON UPDATE CASCADE
) ENGINE=InnoDB DEFAULT CHARSET=latin1;
/*!40101 SET character_set_client = @saved_cs_client */;

--
-- Table structure for table `nodes`
--

DROP TABLE IF EXISTS `nodes`;
/*!40101 SET @saved_cs_client     = @@character_set_client */;
/*!40101 SET character_set_client = utf8 */;
CREATE TABLE `nodes` (
  `id` int(11) NOT NULL AUTO_INCREMENT,
  `name` varchar(1024) CHARACTER SET utf8mb4 COLLATE utf8mb4_unicode_520_ci NOT NULL COMMENT 'The value of SAQ_NODE in the [global] section of the configuration file.',
  `location` varchar(1024) CHARACTER SET utf8mb4 COLLATE utf8mb4_unicode_520_ci NOT NULL COMMENT 'Also called the API_PREFIX, this is the hostname:port portion of the URL for the api for the node.',
  `company_id` int(11) NOT NULL COMMENT 'The company this node belongs to (see [global] company_id in config file)',
  `last_update` datetime NOT NULL COMMENT 'The last time this node updated it’s status.',
  `is_primary` tinyint(4) NOT NULL DEFAULT '0' COMMENT '0 - node is not the primary node\\\\n1 - node is the primary node\\\\n\\\\nThe primary node is responsible for doing some basic database cleanup procedures.',
  `any_mode` tinyint(4) NOT NULL DEFAULT '0' COMMENT 'If this is true then the node_modes table is ignored for this mode as it supports any analysis mode.',
  `is_local` tinyint(4) NOT NULL DEFAULT '0' COMMENT 'If a node is “local” then it is not considered for use by other non-“local” nodes. Typically this is used by the correlate command line utility to run the ace engine by itself.',
  PRIMARY KEY (`id`),
  UNIQUE KEY `node_UNIQUE` (`name`(767)),
  KEY `fk_company_id_idx` (`company_id`),
  CONSTRAINT `fk_company_id` FOREIGN KEY (`company_id`) REFERENCES `company` (`id`) ON DELETE CASCADE ON UPDATE CASCADE
) ENGINE=InnoDB DEFAULT CHARSET=latin1;
/*!40101 SET character_set_client = @saved_cs_client */;

--
-- Table structure for table `observable_mapping`
--

DROP TABLE IF EXISTS `observable_mapping`;
/*!40101 SET @saved_cs_client     = @@character_set_client */;
/*!40101 SET character_set_client = utf8 */;
CREATE TABLE `observable_mapping` (
  `observable_id` int(11) NOT NULL,
  `alert_id` int(11) NOT NULL,
  PRIMARY KEY (`observable_id`,`alert_id`),
  KEY `observable_mapping_ibfk_2` (`alert_id`),
  CONSTRAINT `fk_observable_mapping_1` FOREIGN KEY (`observable_id`) REFERENCES `observables` (`id`) ON DELETE CASCADE ON UPDATE CASCADE,
  CONSTRAINT `fk_observable_mapping_2` FOREIGN KEY (`alert_id`) REFERENCES `alerts` (`id`) ON DELETE CASCADE ON UPDATE CASCADE
) ENGINE=InnoDB DEFAULT CHARSET=latin1;
/*!40101 SET character_set_client = @saved_cs_client */;

--
-- Table structure for table `observables`
--

DROP TABLE IF EXISTS `observables`;
/*!40101 SET @saved_cs_client     = @@character_set_client */;
/*!40101 SET character_set_client = utf8 */;
CREATE TABLE `observables` (
  `id` int(11) NOT NULL AUTO_INCREMENT,
  `type` varchar(64) CHARACTER SET utf8mb4 COLLATE utf8mb4_unicode_520_ci NOT NULL,
  `value` blob NOT NULL,
  `md5` varbinary(16) NOT NULL,
  PRIMARY KEY (`id`),
  UNIQUE KEY `i_type_md5` (`type`,`md5`)
) ENGINE=InnoDB DEFAULT CHARSET=latin1;
/*!40101 SET character_set_client = @saved_cs_client */;

--
-- Table structure for table `remediation`
--

DROP TABLE IF EXISTS `remediation`;
/*!40101 SET @saved_cs_client     = @@character_set_client */;
/*!40101 SET character_set_client = utf8 */;
CREATE TABLE `remediation` (
  `id` int(11) NOT NULL AUTO_INCREMENT,
  `type` enum('email') NOT NULL,
  `action` enum('remove','restore') NOT NULL DEFAULT 'remove' COMMENT 'The action that was taken, either the time was removed or it was restored.',
  `insert_date` timestamp NOT NULL DEFAULT CURRENT_TIMESTAMP COMMENT 'The time the action occured.',
  `user_id` int(11) NOT NULL COMMENT 'The user who performed the action.',
  `key` varchar(256) CHARACTER SET utf8mb4 COLLATE utf8mb4_unicode_520_ci NOT NULL COMMENT 'The key to look up the item.  In the case of emails this is the message_id and the recipient email address.',
  `result` text CHARACTER SET utf8mb4 COLLATE utf8mb4_unicode_520_ci COMMENT 'The result of the action.  This is free form data for the analyst to see, usually includes error codes and messages.',
  `comment` text CHARACTER SET utf8mb4 COLLATE utf8mb4_unicode_520_ci COMMENT 'Optional comment, additional free form data.',
  `successful` tinyint(4) DEFAULT '0' COMMENT '1 - remediation worked, 0 - remediation didn’t work',
  PRIMARY KEY (`id`),
  KEY `i_key` (`key`),
  KEY `fk_user_id_idx` (`user_id`),
  CONSTRAINT `fk_user_id` FOREIGN KEY (`user_id`) REFERENCES `users` (`id`)
) ENGINE=InnoDB DEFAULT CHARSET=latin1;
/*!40101 SET character_set_client = @saved_cs_client */;

--
-- Table structure for table `tag_mapping`
--

DROP TABLE IF EXISTS `tag_mapping`;
/*!40101 SET @saved_cs_client     = @@character_set_client */;
/*!40101 SET character_set_client = utf8 */;
CREATE TABLE `tag_mapping` (
  `tag_id` int(11) NOT NULL,
  `alert_id` int(11) NOT NULL,
  PRIMARY KEY (`tag_id`,`alert_id`),
  KEY `tag_mapping_ibfk_2` (`alert_id`),
  CONSTRAINT `fk_tag_mapping_1` FOREIGN KEY (`tag_id`) REFERENCES `tags` (`id`) ON DELETE CASCADE ON UPDATE CASCADE,
  CONSTRAINT `fk_tag_mapping_2` FOREIGN KEY (`alert_id`) REFERENCES `alerts` (`id`) ON DELETE CASCADE ON UPDATE CASCADE
) ENGINE=InnoDB DEFAULT CHARSET=latin1;
/*!40101 SET character_set_client = @saved_cs_client */;

--
-- Table structure for table `tags`
--

DROP TABLE IF EXISTS `tags`;
/*!40101 SET @saved_cs_client     = @@character_set_client */;
/*!40101 SET character_set_client = utf8 */;
CREATE TABLE `tags` (
  `id` int(11) NOT NULL AUTO_INCREMENT,
  `name` varchar(256) CHARACTER SET utf8mb4 COLLATE utf8mb4_unicode_520_ci NOT NULL,
  PRIMARY KEY (`id`),
  UNIQUE KEY `name` (`name`)
) ENGINE=InnoDB DEFAULT CHARSET=latin1;
/*!40101 SET character_set_client = @saved_cs_client */;

--
-- Table structure for table `users`
--

DROP TABLE IF EXISTS `users`;
/*!40101 SET @saved_cs_client     = @@character_set_client */;
/*!40101 SET character_set_client = utf8 */;
CREATE TABLE `users` (
  `id` int(11) NOT NULL AUTO_INCREMENT,
  `username` varchar(64) CHARACTER SET utf8mb4 COLLATE utf8mb4_unicode_520_ci NOT NULL,
  `password_hash` char(128) DEFAULT NULL,
  `email` varchar(64) CHARACTER SET utf8mb4 COLLATE utf8mb4_unicode_520_ci NOT NULL,
  `omniscience` int(11) NOT NULL DEFAULT '0',
  `timezone` varchar(512) CHARACTER SET utf8mb4 COLLATE utf8mb4_unicode_520_ci DEFAULT NULL COMMENT 'The timezone this user is in. Dates and times will appear in this timezone in the GUI.',
  PRIMARY KEY (`id`),
  UNIQUE KEY `username` (`username`,`email`)
) ENGINE=InnoDB DEFAULT CHARSET=latin1;
/*!40101 SET character_set_client = @saved_cs_client */;

--
-- Table structure for table `work_distribution`
--

DROP TABLE IF EXISTS `work_distribution`;
/*!40101 SET @saved_cs_client     = @@character_set_client */;
/*!40101 SET character_set_client = utf8 */;
CREATE TABLE `work_distribution` (
  `group_id` int(11) NOT NULL,
  `work_id` bigint(20) NOT NULL,
  `status` enum('READY','COMPLETED','ERROR') NOT NULL DEFAULT 'READY' COMMENT 'The status of the submission. Defaults to READY until the work has been submitted. \nOn a successful submission the status changes to COMPLETED.\nIf an error is detected, the status will change to ERROR.',
  PRIMARY KEY (`group_id`,`work_id`),
  KEY `fk_work_id_idx` (`work_id`),
  KEY `fk_work_status` (`work_id`,`status`),
  CONSTRAINT `fk_group_id` FOREIGN KEY (`group_id`) REFERENCES `work_distribution_groups` (`id`) ON DELETE CASCADE ON UPDATE CASCADE,
  CONSTRAINT `fk_work_id` FOREIGN KEY (`work_id`) REFERENCES `incoming_workload` (`id`) ON DELETE CASCADE ON UPDATE CASCADE
) ENGINE=InnoDB DEFAULT CHARSET=latin1;
/*!40101 SET character_set_client = @saved_cs_client */;

--
-- Table structure for table `work_distribution_groups`
--

DROP TABLE IF EXISTS `work_distribution_groups`;
/*!40101 SET @saved_cs_client     = @@character_set_client */;
/*!40101 SET character_set_client = utf8 */;
CREATE TABLE `work_distribution_groups` (
  `id` int(11) NOT NULL AUTO_INCREMENT,
  `name` varchar(128) CHARACTER SET utf8mb4 COLLATE utf8mb4_unicode_520_ci NOT NULL COMMENT 'The name of the group (Production, QA, etc…)',
  PRIMARY KEY (`id`),
  UNIQUE KEY `idx_name_unique` (`name`)
) ENGINE=InnoDB DEFAULT CHARSET=latin1;
/*!40101 SET character_set_client = @saved_cs_client */;

--
-- Table structure for table `workload`
--

DROP TABLE IF EXISTS `workload`;
/*!40101 SET @saved_cs_client     = @@character_set_client */;
/*!40101 SET character_set_client = utf8 */;
CREATE TABLE `workload` (
  `id` int(11) NOT NULL AUTO_INCREMENT,
  `uuid` varchar(36) CHARACTER SET ascii NOT NULL,
  `node_id` int(11) NOT NULL COMMENT 'The node that contains this work item.',
  `analysis_mode` varchar(256) CHARACTER SET utf8mb4 COLLATE utf8mb4_unicode_520_ci NOT NULL,
  `insert_date` datetime DEFAULT NULL,
  `company_id` int(11) NOT NULL,
  `exclusive_uuid` varchar(36) CHARACTER SET ascii DEFAULT NULL COMMENT 'A workload item with an exclusive lock will only be processed by the engine (node) that created it.',
  `storage_dir` varchar(1024) CHARACTER SET utf8mb4 COLLATE utf8mb4_unicode_520_ci NOT NULL COMMENT 'The location of the analysis. Relative paths are relative to SAQ_HOME.',
  PRIMARY KEY (`id`),
  UNIQUE KEY `uuid_UNIQUE` (`uuid`,`analysis_mode`),
  KEY `fk_company_id_idx` (`company_id`),
  KEY `idx_uuid` (`uuid`),
  KEY `idx_node` (`node_id`),
  KEY `idx_analysis_mode` (`analysis_mode`),
  CONSTRAINT `fk_workload_company_id` FOREIGN KEY (`company_id`) REFERENCES `company` (`id`) ON DELETE CASCADE ON UPDATE CASCADE,
  CONSTRAINT `fk_workload_node_id` FOREIGN KEY (`node_id`) REFERENCES `nodes` (`id`) ON DELETE CASCADE ON UPDATE CASCADE
) ENGINE=InnoDB DEFAULT CHARSET=latin1 COMMENT='the list of alerts that need to be analyzed';
/*!40101 SET character_set_client = @saved_cs_client */;
/*!40103 SET TIME_ZONE=@OLD_TIME_ZONE */;

/*!40101 SET SQL_MODE=@OLD_SQL_MODE */;
/*!40014 SET FOREIGN_KEY_CHECKS=@OLD_FOREIGN_KEY_CHECKS */;
/*!40014 SET UNIQUE_CHECKS=@OLD_UNIQUE_CHECKS */;
/*!40101 SET CHARACTER_SET_CLIENT=@OLD_CHARACTER_SET_CLIENT */;
/*!40101 SET CHARACTER_SET_RESULTS=@OLD_CHARACTER_SET_RESULTS */;
/*!40101 SET COLLATION_CONNECTION=@OLD_COLLATION_CONNECTION */;
/*!40111 SET SQL_NOTES=@OLD_SQL_NOTES */;

<<<<<<< HEAD
-- Dump completed on 2019-02-22 15:39:37

DROP TABLE IF EXISTS `email_remediation`;
CREATE TABLE `email_remediation` (
  `message_id` varchar(256) NOT NULL,
  `recipient` varchar(256) NOT NULL,
  `remediated` tinyint(1) DEFAULT 0,
  `error` varchar(256) NOT NULL,
  PRIMARY KEY (`message_id`, `recipient`)
) ENGINE=InnoDB DEFAULT CHARSET=latin1;
=======
-- Dump completed on 2019-03-21 14:25:22
>>>>>>> 492a8d84
<|MERGE_RESOLUTION|>--- conflicted
+++ resolved
@@ -564,9 +564,6 @@
 /*!40101 SET COLLATION_CONNECTION=@OLD_COLLATION_CONNECTION */;
 /*!40111 SET SQL_NOTES=@OLD_SQL_NOTES */;
 
-<<<<<<< HEAD
--- Dump completed on 2019-02-22 15:39:37
-
 DROP TABLE IF EXISTS `email_remediation`;
 CREATE TABLE `email_remediation` (
   `message_id` varchar(256) NOT NULL,
@@ -575,6 +572,4 @@
   `error` varchar(256) NOT NULL,
   PRIMARY KEY (`message_id`, `recipient`)
 ) ENGINE=InnoDB DEFAULT CHARSET=latin1;
-=======
--- Dump completed on 2019-03-21 14:25:22
->>>>>>> 492a8d84
+-- Dump completed on 2019-03-21 14:25:22