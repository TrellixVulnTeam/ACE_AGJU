--- conflicted
+++ resolved
@@ -612,8 +612,7 @@
 /*!40101 SET COLLATION_CONNECTION=@OLD_COLLATION_CONNECTION */;
 /*!40111 SET SQL_NOTES=@OLD_SQL_NOTES */;
 
-<<<<<<< HEAD
--- Dump completed on 2019-02-18 15:08:23
+-- Dump completed on 2019-02-22 15:39:37
 
 DROP TABLE IF EXISTS `email_remediation`;
 CREATE TABLE `email_remediation` (
@@ -622,7 +621,4 @@
   `remediated` tinyint(1) DEFAULT 0,
   `error` varchar(256) NOT NULL,
   PRIMARY KEY (`message_id`, `recipient`)
-) ENGINE=InnoDB DEFAULT CHARSET=latin1;
-=======
--- Dump completed on 2019-02-22 15:39:37
->>>>>>> 43540671
+) ENGINE=InnoDB DEFAULT CHARSET=latin1;