--- conflicted
+++ resolved
@@ -4,7 +4,6 @@
 import json
 import logging
 import os, os.path
-import subprocess
 import uuid
 import zipfile
 
@@ -169,28 +168,6 @@
                 logging.error(f"unable to delete {pcap_zip_path}: {e}")
                 report_exception()
 
-<<<<<<< HEAD
-            # merge all pcaps in pcap_dir to merged_pcap.pcapng
-            subprocess.Popen('mergecap -w merged_pcap {}'.format(' '.join(os.listdir(pcap_dir))))
-
-            pcap_path = os.path.join(pcap_dir, 'merged_pcap')
-            if os.path.getsize(pcap_path) in [ 92, 0 ]:
-                # for pcap-ng (the default), a size of 72 bytes means the pcap is empty of content
-                # also, a file of 0 means the pcap data was missing entirely
-                # merging 2 or more empty (either 0 or 72 bytes) pcap-ng files gives a pcap of size 92 bytes
-                # so we remove those
-                logging.debug(f"removing empty pcap file {pcap_path}")
-                try:
-                    os.remove(pcap_path)
-                except Exception as e:
-                    logging.error(f"unable to remove empty pcap file {pcap_path}: {e}")
-                    report_exception()
-            else:
-                # add it as an observable to the analysis
-                pcap_file = analysis.add_observable(F_FILE, os.path.relpath(pcap_path, start=self.root.storage_dir))
-                pcap_file.add_tag('pcap')
-                analysis.pcap_paths.append(pcap_file.value)
-=======
             # check that there is a pcap_dir
             if len(pcap_dir) > 0:
                 # build command with correct pcap-ng files
@@ -218,7 +195,6 @@
                     pcap_file = analysis.add_observable(F_FILE, os.path.relpath(pcap_path, start=self.root.storage_dir))
                     pcap_file.add_tag('pcap')
                     analysis.pcap_paths.append(pcap_file.value)
->>>>>>> 976d4b34
 
             return True
 
