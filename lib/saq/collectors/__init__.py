# vim: sw=4:ts=4:et
#
# ACE Collectors
# These objects collect things for remote ACE nodes to analyze.
#

import importlib
from datetime import datetime
import io
import json
import logging
import os, os.path
import pickle
import queue
import shutil
import socket
import tempfile
import threading
import uuid

import ace_api

import saq
from saq.database import (
        use_db,
        execute_with_retry,
        get_db_connection
)

from saq.error import report_exception
from saq.persistence import Persistable
from saq.service import ACEService
from saq.submission import Submission, SubmissionFilter
from saq.util import create_directory, abs_path

import urllib3.exceptions
import requests.exceptions
from yara_scanner import YaraScanner
import yara
import plyara

# some constants used as return values
WORK_SUBMITTED = 1
NO_WORK_AVAILABLE = 2
NO_NODES_AVAILABLE = 3
NO_WORK_SUBMITTED = 4

# test modes
TEST_MODE_STARTUP = 'startup'
TEST_MODE_SINGLE_SUBMISSION = 'single_submission'

def submission_target_buffer(self, 
                             description,
                             analysis_mode,
                             tool,
                             tool_instance,
                             type,
                             event_time,
                             tags,
                             observables,
                             details):
    """Returns the buffer used for scanning submission details as a bytes object."""
    from saq.analysis import _JSONEncoder

    details_json = json.dumps(details, indent=True, sort_keys=True, cls=_JSONEncoder)
    observables_json = json.dumps(observables, indent=True, sort_keys=True, cls=_JSONEncoder)
    return f"""description = {description}
analysis_mode = {analysis_mode}
tool = {tool}
tool_instance = {tool_instance}
type = {type}
event_time = {event_time}
tags = {','.join(tags)}

{observables_json}

{details_json}
""".encode('utf8', errors='backslashreplace')

class RemoteNode(object):
<<<<<<< HEAD
    def __init__(self, id, name, location, any_mode, last_update, analysis_mode, workload_count):
        from saq.engine import translate_node

=======
    def __init__(self, id, name, location, any_mode, last_update, analysis_mode, workload_count, company_id=None):
>>>>>>> abfa2353
        self.id = id
        self.name = name
        self.location = translate_node(location)
        self.any_mode = any_mode
        self.last_update = last_update
        self.analysis_mode = analysis_mode
        self.workload_count = workload_count
        self.company_id = company_id

        # the directory that contains any files that to be transfered along with submissions
        self.incoming_dir = os.path.join(saq.DATA_DIR, saq.CONFIG['collection']['incoming_dir'])

    def __str__(self):
        return "RemoteNode(id={},name={},location={})".format(self.id, self.name, self.location)

    def submit(self, submission):
        """Attempts to submit the given Submission to this node."""
        assert isinstance(submission, Submission)
        # we need to convert the list of files to what is expected by the ace_api.submit function
        _files = []
        for f in submission.files:
            if isinstance(f, tuple):
                src_path, dest_name = f
                _files.append((dest_name, open(os.path.join(self.incoming_dir, submission.uuid, os.path.basename(src_path)), 'rb')))
            else:
                _files.append((os.path.basename(f), open(os.path.join(self.incoming_dir, submission.uuid, os.path.basename(f)), 'rb')))

        #files = [ (os.path.basename(f), open(os.path.join(self.incoming_dir, submission.uuid, os.path.basename(f)), 'rb')) for f in submission.files]
        result = ace_api.submit(
            submission.description,
            remote_host=self.location,
            ssl_verification=saq.CONFIG['SSL']['ca_chain_path'],
            analysis_mode=submission.analysis_mode,
            tool=submission.tool,
            tool_instance=submission.tool_instance,
            type=submission.type,
            event_time=submission.event_time,
            details=submission.details,
            observables=submission.observables,
            tags=submission.tags,
            company_id=self.company_id,
            files=_files)

        try:
            result = result['result']
            logging.info("submit remote {} submission {} uuid {}".format(self.location, submission, result['uuid']))
        except Exception as e:
            logging.warning("submission irregularity for {}: {}".format(submission, e))

        # clean up our file descriptors
        for name, fp in _files:
            try:
                fp.close()
            except Exception as e:
                logging.error("unable to close file descriptor for {}: {}".format(name, e))

        return result

class RemoteNodeGroup(object):
    """Represents a collection of one or more RemoteNode objects that share the
       same group configuration property."""

    def __init__(self, name, coverage, full_delivery, company_id, database, group_id, workload_type_id, shutdown_event, batch_size=32, target_node_as_company_id=None):
        assert isinstance(name, str) and name
        assert isinstance(coverage, int) and coverage > 0 and coverage <= 100
        assert isinstance(full_delivery, bool)
        assert isinstance(company_id, int)
        assert isinstance(database, str)
        assert isinstance(group_id, int)
        assert isinstance(workload_type_id, int)
        assert isinstance(shutdown_event, threading.Event)

        self.name = name

        # this the percentage of submissions that are actually sent to this node group
        self.coverage = coverage
        self.coverage_counter = 0

        # if full_delivery is True then all submissions assigned to the group will eventually be submitted
        # if set to False then at least one attempt is made to submit
        # setting to False is useful for QA and development type systems
        self.full_delivery = full_delivery

        # the company this node group belongs to
        self.company_id = company_id

        # A company id for the primary node sharing this company data
        self.target_node_as_company_id = target_node_as_company_id

        # the name of the database to query for node status
        self.database = database

        # the id of this group in the work_distribution_groups table
        self.group_id = group_id

        # the type of work that this collector works with
        self.workload_type_id = workload_type_id

        # the (maximum) number of work items to pull at once from the database
        self.batch_size = batch_size

        # metrics
        self.assigned_count = 0 # how many emails were assigned to this group
        self.skipped_count = 0 # how many emails have skipped due to coverage rules
        self.delivery_failures = 0 # how many emails failed to delivery when full_delivery is disabled

        # main thread of execution for this group
        self.thread = None

        # reference to Controller.shutdown_event, used to synchronize a clean shutdown
        self.shutdown_event = shutdown_event

        # when do we think a node has gone offline
        # each node (engine) should update it's status every [engine][node_status_update_frequency] seconds
        # so we wait for twice that long until we think a node is offline
        # at which point we no longer consider it for submissions
        self.node_status_update_frequency = saq.CONFIG['service_engine'].getint('node_status_update_frequency')

        # the directory that contains any files that to be transfered along with submissions
        self.incoming_dir = os.path.join(saq.DATA_DIR, saq.CONFIG['collection']['incoming_dir'])

    def start(self):
        self.shutdown_event.clear()

        # main thread of execution for this group
        self.thread = threading.Thread(target=self.loop, name="RemoteNodeGroup {}".format(self.name))
        self.thread.start()

    def stop(self):
        self.shutdown_event.set()

    def wait(self):
        self.thread.join()

    def loop(self):
        while True:
            try:
                result = self.execute()

                # if we did something then we immediately look for more work unless we're shutting down
                if result == WORK_SUBMITTED:
                    if self.shutdown_event.is_set():
                        break
                # if were was no work available to be submitted then wait a second and look again
                elif result == NO_WORK_AVAILABLE:
                    if self.shutdown_event.wait(1):
                        break
                # if there were no NODES available then wait a little while longer and look again
                elif result == NO_NODES_AVAILABLE:
                    if self.shutdown_event.wait(self.node_status_update_frequency / 2):
                        break
                elif result == NO_WORK_SUBMITTED:
                    if self.shutdown_event.wait(1):
                        break

            except Exception as e:
                logging.error("unexpected exception thrown in loop for {}: {}".format(self, e))
                report_exception()
                if self.shutdown_event.wait(1):
                    break

    @use_db
    def execute(self, db, c):
        # first we get a list of all the distinct analysis modes available in the work queue
        c.execute("""
SELECT DISTINCT(incoming_workload.mode)
FROM
    incoming_workload JOIN work_distribution ON incoming_workload.id = work_distribution.work_id
WHERE
    incoming_workload.type_id = %s
    AND work_distribution.group_id = %s
    AND work_distribution.status = 'READY'
""", (self.workload_type_id, self.group_id,))
        available_modes = c.fetchall()
        db.commit()

        # if we get nothing from this query then no work is available for this group
        if not available_modes:
            if saq.UNIT_TESTING:
                logging.debug("no work available for {}".format(self))
            return NO_WORK_AVAILABLE

        # flatten this out to a list of analysis modes
        available_modes = [_[0] for _ in available_modes]

        # given this list of modes that need remote targets, see what is currently available
        with get_db_connection(self.database) as node_db:
            node_c = node_db.cursor()
            sql = """
SELECT
    nodes.id, 
    nodes.name, 
    nodes.location, 
    nodes.any_mode,
    nodes.last_update,
    node_modes.analysis_mode,
    COUNT(workload.id) AS 'WORKLOAD_COUNT'
FROM
    nodes LEFT JOIN node_modes ON nodes.id = node_modes.node_id
    LEFT JOIN workload ON nodes.id = workload.node_id
WHERE
    nodes.company_id = %s
    AND nodes.is_local = 0
    AND TIMESTAMPDIFF(SECOND, nodes.last_update, NOW()) <= %s
    AND ( nodes.any_mode OR node_modes.analysis_mode in ( {} ) )
GROUP BY
    nodes.id,
    nodes.name,
    nodes.location,
    nodes.any_mode,
    nodes.last_update,
    node_modes.analysis_mode
ORDER BY
    WORKLOAD_COUNT ASC,
    nodes.last_update ASC
""".format(','.join(['%s' for _ in available_modes]))
            if self.target_node_as_company_id is not None:
                params = [ self.target_node_as_company_id, self.node_status_update_frequency * 2 ]
            else:
                params = [ self.company_id, self.node_status_update_frequency * 2 ]
            params.extend(available_modes)
            node_c.execute(sql, tuple(params))
            node_status = node_c.fetchall()

        if not node_status:
            logging.warning("no remote nodes are avaiable for all analysis modes {} for {}".format(
                            ','.join(available_modes), self))

            if not self.full_delivery:
                # if this node group is NOT in full_delivery mode and there are no nodes available at all
                # then we just clear out the work queue for this group
                # if this isn't done then the work will pile up waiting for a node to come online
                execute_with_retry(db, c, "UPDATE work_distribution SET status = 'ERROR' WHERE group_id = %s",
                                  (self.group_id,), commit=True)

            return NO_NODES_AVAILABLE

        # now figure out what analysis modes are actually available for processing
        analysis_mode_mapping = {} # key = analysis_mode, value = [ RemoteNode ]
        any_mode_nodes = [] # list of nodes with any_mode set to True
        
        for node_id, name, location, any_mode, last_update, analysis_mode, workload_count in node_status:
            remote_node = RemoteNode(node_id, name, location, any_mode, last_update, analysis_mode, workload_count, company_id=self.company_id)
            if any_mode:
                any_mode_nodes.append(remote_node)

            if analysis_mode:
                if analysis_mode not in analysis_mode_mapping:
                    analysis_mode_mapping[analysis_mode] = []

                analysis_mode_mapping[analysis_mode].append(remote_node)

        # now we trim our list of analysis modes down to what is available
        # if we don't have a node that supports any mode
        if not any_mode_nodes:
            available_modes = [m for m in available_modes if m in analysis_mode_mapping.keys()]
            logging.debug("available_modes = {} after checking available nodes".format(available_modes))

        if not available_modes:
            logging.debug("no nodes are available that support the available analysis modes")
            return NO_NODES_AVAILABLE

        # now we get the next things to submit from the database that have an analysis mode that is currently
        # available to be submitted to

        sql = """
SELECT 
    incoming_workload.id,
    incoming_workload.mode,
    incoming_workload.work
FROM
    incoming_workload JOIN work_distribution ON incoming_workload.id = work_distribution.work_id
WHERE
    incoming_workload.type_id = %s
    AND work_distribution.group_id = %s
    AND incoming_workload.mode IN ( {} )
    AND work_distribution.status = 'READY'
ORDER BY
    incoming_workload.id ASC
LIMIT %s""".format(','.join(['%s' for _ in available_modes]))
        params = [ self.workload_type_id, self.group_id ]
        params.extend(available_modes)
        params.append(self.batch_size)

        c.execute(sql, tuple(params))
        work_batch = c.fetchall()
        db.commit()

        logging.info("submitting {} items".format(len(work_batch)))

        # simple flag that gets set if ANY submission is successful
        submission_success = False

        # we should have a small list of things to submit to remote nodes for this group
        for work_id, analysis_mode, submission_blob in work_batch:
            # first make sure we can un-pickle this
            try:
                submission = pickle.loads(submission_blob)
            except Exception as e:
                execute_with_retry(db, c, """UPDATE work_distribution SET status = 'ERROR' 
                                             WHERE group_id = %s AND work_id = %s""",
                                  (self.group_id, self.work_id), commit=True)
                logging.error("unable to un-pickle submission blob for id {}: {}".format(work_id, e))
                continue

            # simple flag to remember if we failed to send
            submission_failed = False

            # the result of the submission (we pass to Submission.success later)
            submission_result = None
                
            self.coverage_counter += self.coverage
            if self.coverage_counter < 100:
                # we'll be skipping this one
                logging.debug("skipping work id {} for group {} due to coverage constraints".format(
                              work_id, self.name))
            else:
                # otherwise we try to submit it
                self.coverage_counter -= 100

                # sort the list of RemoteNode objects by the workload_count
                available_targets = any_mode_nodes[:]
                if analysis_mode in analysis_mode_mapping:
                    available_targets.extend(analysis_mode_mapping[analysis_mode])
            
                target = sorted(available_targets, key=lambda n: n.workload_count)
                target = target[0] 

                # attempt the send
                try:
                    submission_result = target.submit(submission)
                    logging.info("{} got submission result {} for {}".format(self, submission_result, submission))
                    submission_success = True
                except Exception as e:
                    log_function = logging.warning
                    if not self.full_delivery:
                        log_function = logging.warning
                    else:
                        if not isinstance(e, urllib3.exceptions.MaxRetryError) \
                        and not isinstance(e, urllib3.exceptions.NewConnectionError) \
                        and not isinstance(e, requests.exceptions.ConnectionError):
                            # if it's not a connection issue then report it
                            #report_exception()
                            pass

                    log_function("unable to submit work item {} to {} via group {}: {}".format(
                                 submission, target, self, e))

                    # if we are in full delivery mode then we need to try this one again later
                    if self.full_delivery and (isinstance(e, urllib3.exceptions.MaxRetryError) \
                                          or isinstance(e, urllib3.exceptions.NewConnectionError) \
                                          or isinstance(e, requests.exceptions.ConnectionError)):
                        continue

                    # otherwise we consider it a failure
                    submission_failed = True
                    execute_with_retry(db, c, """UPDATE work_distribution SET status = 'ERROR' 
                                                 WHERE group_id = %s AND work_id = %s""",
                                      (self.group_id, work_id), commit=True)
            
            # if we skipped it or we sent it, then we're done with it
            if not submission_failed:
                execute_with_retry(db, c, """UPDATE work_distribution SET status = 'COMPLETED' 
                                             WHERE group_id = %s AND work_id = %s""",
                                  (self.group_id, work_id), commit=True)

            if submission_failed:
                try:
                    submission.fail(self)
                except Exception as e:
                    logging.error(f"call to {submission}.fail() failed: {e}")
                    report_exception()
            else:
                try:
                    submission.success(self, submission_result)
                except Exception as e:
                    logging.error(f"call to {submission}.success() failed: {e}")
                    report_exception()

        if submission_success:
            return WORK_SUBMITTED

        return NO_WORK_SUBMITTED


    def __str__(self):
        return "RemoteNodeGroup(name={}, coverage={}, full_delivery={}, company_id={}, database={})".format(
                self.name, self.coverage, self.full_delivery, self.company_id, self.database)

class Collector(ACEService, Persistable):
    def __init__(self, workload_type=None, 
                       delete_files=False, 
                       test_mode=None, 
                       collection_frequency=1, 
                       *args, **kwargs):

        super().__init__(*args, **kwargs)

        # often used as the "tool_instance" property of analysis
        self.fqdn = socket.getfqdn()

        # the type of work this collector collects
        # this maps to incoming_workload_type.name in the database
        self.workload_type = workload_type

        # the list of RemoteNodeGroup targets this collector will send to
        self.remote_node_groups = []

        # the directory that contains any files that to be transfered along with submissions
        self.incoming_dir = os.path.join(saq.DATA_DIR, saq.CONFIG['collection']['incoming_dir'])

        # the id of the persistence source this collector uses to store persistence data in the database
        # loaded at initialization
        self.persistence_source_id = None

        # the directory that can contain various forms of persistence for collections
        self.persistence_dir = os.path.join(saq.DATA_DIR, saq.CONFIG['collection']['persistence_dir'])

        # if delete_files is True then any files copied for submission are deleted after being
        # successfully added to the submission queue
        # this is useful for collectors which are supposed to consume and clear the input
        self.delete_files = delete_files

        # test_mode gets set during unit testing
        self.test_mode = test_mode
        if self.test_mode is not None:
            logging.info("*** COLLECTOR {} STARTED IN TEST MODE {} ***".format(self, self.test_mode))

        # the (optional) list of Submission items to send to remote nodes
        # NOTE that subclasses can simply override get_next_submission and not use this queue
        self.submission_list = queue.Queue()

        # the total number of submissions sent to the RemoteNode objects (added to the incoming_workload table)
        self.submission_count = 0

        # primary collection thread that pulls Submission objects to be sent to remote nodes
        self.collection_thread = None

        # repeatedly calls execute_workload_cleanup
        self.cleanup_thread = None

        # optional thread a subclass can use (by overriding the extended_collection functions)
        self.extended_collection_thread = None

        # how often to collect, defaults to 1 second
        # NOTE there is no wait if something was previously collected
        self.collection_frequency = collection_frequency

        # this is used to filter out submissions according to yara rules
        # see README.SUBMISSION_FILTERS
        self.submission_filter = SubmissionFilter()

        # XXX meh -- maybe this should be hard coded, or at least in a configuratin file or something
        # get the workload type_id from the database, or, add it if it does not already exist
        try:
            with get_db_connection() as db:
                c = db.cursor()
                c.execute("SELECT id FROM incoming_workload_type WHERE name = %s", (self.workload_type,))
                row = c.fetchone()
                if row is None:
                    c.execute("INSERT INTO incoming_workload_type ( name ) VALUES ( %s )", (self.workload_type,))
                    db.commit()
                    c.execute("SELECT id FROM incoming_workload_type WHERE name = %s", (self.workload_type,))
                    row = c.fetchone()
                    if row is None:
                        raise ValueError("unable to create workload type for {}".format(self.workload_type))

                self.workload_type_id = row[0]
                logging.debug("got workload type id {} for {}".format(self.workload_type_id, self.workload_type))

        except Exception as e:
            logging.critical("unable to get workload type_id from database: {}".format(self.workload_type))
            raise e

    def initialize_collector(self):
        """Called automatically at the end of initialize_environment."""
        pass

    def queue_submission(self, submission):
        """Adds the given Submission object to the queue."""
        assert isinstance(submission, Submission)
        self.submission_list.put(submission)

    def get_submission_target_dir(self, submission):
        """Returns the target incoming directory for a given submission."""
        return os.path.join(self.incoming_dir, submission.uuid)

    # 
    # ACEService implementation
    # ------------

    def execute_service(self):
        if self.service_is_debug:
            return self.debug()
        else:
            self.start()

        if not self.service_is_debug:
            self.wait()

    def wait_service(self, *args, **kwargs):
        super().wait_service(*args, **kwargs)
        if not self.service_is_debug:
            self.wait()

    def initialize_service_environment(self):

        # make sure these directories exist
        for dir_path in [ self.incoming_dir, self.persistence_dir ]:
            create_directory(dir_path)

        # load the remote node groups if we haven't already
        if not self.remote_node_groups:
            self.load_groups()

        # make sure at least one is loaded
        if not self.remote_node_groups:
            raise RuntimeError("no RemoteNodeGroup objects have been added to {}".format(self))

        # load tuning rules
        self.submission_filter.load_tuning_rules()

        # initialize persistence for this collector
        self.register_persistence_source(self.service_name)

        # call any subclass-defined initialization routines
        self.initialize_collector()

    #
    # ------------

    def start(self):

        # if we're starting and we haven't loaded any groups yet then go ahead and load them here
        if not self.remote_node_groups:
            self.load_groups()

        self.collection_thread = threading.Thread(target=self.loop, name="Collector")
        self.collection_thread.start()

        self.cleanup_thread = threading.Thread(target=self.cleanup_loop, name="Collector Cleanup")
        self.cleanup_thread.start()

        self.extended_collection_thread = threading.Thread(target=self.extended_collection_wrapper, name="Extended")
        self.extended_collection_thread.start()

        # start the node groups
        for group in self.remote_node_groups:
            group.start()

    def debug(self):
        # if we're starting and we haven't loaded any groups yet then go ahead and load them here
        if not self.remote_node_groups:
            self.load_groups()

        try:
            self.debug_extended_collection()
        except NotImplementedError:
            pass

        self.execute()
        self.execute_workload_cleanup()

        # start the node groups
        #for group in self.remote_node_groups:
            #group.start()

    def stop(self, *args, **kwargs):
        return self.stop_service(*args, **kwargs)

    def wait(self):
        logging.info("waiting for collection thread to terminate...")
        self.collection_thread.join()
        for group in self.remote_node_groups:
            logging.info("waiting for {} thread to terminate...".format(group))
            group.wait()

        logging.info("waiting for cleanup thread to terminate...")
        self.cleanup_thread.join()

        logging.info("waiting for extended collection thread to terminate...")
        self.extended_collection_thread.join()

        logging.info("collection ended")

    def add_group(
        self, 
        name, 
        coverage, 
        full_delivery, 
        company_id, 
        database, 
        target_node_as_company_id=None):

        with get_db_connection() as db:
            c = db.cursor()
            c.execute("SELECT id FROM work_distribution_groups WHERE name = %s", (name,))
            row = c.fetchone()
            if row is None:
                c.execute("INSERT INTO work_distribution_groups ( name ) VALUES ( %s )", (name,))
                group_id = c.lastrowid
                db.commit()
            else:
                group_id = row[0]

            remote_node_group = RemoteNodeGroup(
                name, 
                coverage, 
                full_delivery, 
                company_id, 
                database, 
                group_id, 
                self.workload_type_id, 
                self.service_shutdown_event, 
                target_node_as_company_id=target_node_as_company_id)
            self.remote_node_groups.append(remote_node_group)
            logging.info("added {}".format(remote_node_group))
            return remote_node_group

    def load_groups(self):
        """Loads groups from the ACE configuration file."""
        for section in saq.CONFIG.keys():
            if not section.startswith('collection_group_'):
                continue

            if not saq.CONFIG[section].getboolean('enabled', fallback=True):
                logging.debug(f"collection group {section} disabled")
                continue

            group_name = section[len('collection_group_'):]
            coverage = saq.CONFIG[section].getint('coverage')
            full_delivery = saq.CONFIG[section].getboolean('full_delivery')
            company_id = saq.CONFIG[section].getint('company_id')
            database = saq.CONFIG[section]['database']
            
            target_node_as_company_id = None
            if 'target_node_as_company_id' in saq.CONFIG[section]:
                target_node_as_company_id = saq.CONFIG[section]['target_node_as_company_id']

            logging.info("loaded group {} coverage {} full_delivery {} company_id {} database {} target_node_as_company_id {}".format(
                         group_name, coverage, full_delivery, company_id, database, target_node_as_company_id))
            self.add_group(group_name, coverage, full_delivery, company_id, database, target_node_as_company_id)


    def _signal_handler(self, signum, frame):
        self.stop()

    def initialize(self):
        pass

    def cleanup_loop(self):
        logging.debug("starting cleanup loop")

        while True:
            wait_time = 1
            try:
                if self.execute_workload_cleanup() > 0:
                    wait_time = 0

            except Exception as e:
                logging.exception(f"unable to execute workload cleanup: {e}")

            if self.service_shutdown_event.wait(wait_time):
                break

        logging.debug("exited cleanup loop")

    @use_db
    def execute_workload_cleanup(self, db, c):
        # look up all the work that is currently completed
        # a completed work item has no entries in the work_distribution table with a status of 'READY'
        c.execute("""
SELECT 
    i.id, 
    i.work
FROM 
    incoming_workload i JOIN work_distribution w ON i.id = w.work_id
    JOIN incoming_workload_type t ON i.type_id = t.id
WHERE
    t.id = %s
GROUP BY 
    i.id, i.work
HAVING
    SUM(IF(w.status = 'READY', 1, 0)) = 0""", (self.workload_type_id,))

        submission_count = 0
        for work_id, submission_blob in c:
            submission_count += 1
            logging.debug(f"completed work item {work_id}")

            submission = None

            try:
                submission = pickle.loads(submission_blob)
            except Exception as e:
                logging.error(f"unable to un-pickle submission blob for id {work_id}: {e}")

            # clear any files that back the submission
            if submission and submission.files:
                try:
                    target_dir = os.path.join(self.incoming_dir, submission.uuid)
                    shutil.rmtree(target_dir)
                    logging.debug(f"deleted incoming dir {target_dir}")
                except Exception as e:
                    logging.error(f"unable to delete directory {target_dir}: {e}")

            # we finally clear the database entry for this workload item
            execute_with_retry(db, c, "DELETE FROM incoming_workload WHERE id = %s", (work_id,), commit=True)

        return submission_count

    def loop(self):
        while True:
            try:
                self.execute()
            except Exception as e:
                logging.error("unexpected exception thrown during loop for {}: {}".format(self, e))
                report_exception()
                if self.service_shutdown_event.wait(1):
                    break

            if self.is_service_shutdown:
                break

    def execute(self):

        if self.test_mode == TEST_MODE_STARTUP:
            next_submission = None
        elif self.test_mode == TEST_MODE_SINGLE_SUBMISSION and self.submission_count > 0:
            next_submission = None
        else:
            next_submission = self.get_next_submission()

        # did we not get anything to submit?
        if next_submission is None:
            if self.service_is_debug:
                return

            # wait until we check again (defaults to 1 second, passed in on constructor)
            self.service_shutdown_event.wait(self.collection_frequency)
            return

        if not isinstance(next_submission, Submission):
            logging.critical("get_next_submission() must return an object derived from Submission")

        # does this submission match any tuning rules we have?
        tuning_matches = self.submission_filter.get_tuning_matches(next_submission)
        if tuning_matches:
            self.submission_filter.log_tuning_matches(next_submission, tuning_matches)
            self.cleanup_submission(next_submission)
            return

        self.prepare_submission_files(next_submission)
        self.schedule_submission(next_submission)
        self.cleanup_submission(next_submission)

    def prepare_submission_files(self, submission):
        # we COPY the files over to another directory for transfer
        # we'll DELETE them later if we are able to copy them all and then insert the entry into the database
        if submission.files:
            target_dir = self.get_submission_target_dir(submission)
            if os.path.exists(target_dir):
                logging.warning(f"target directory {target_dir} already exists")
            else:
                try:
                    os.mkdir(target_dir)
                    for f in submission.files:
                        # this could be a tuple of (source_file, target_name)
                        if isinstance(f, tuple):
                            f = f[0]

                        target_path = os.path.join(target_dir, os.path.basename(f))
                        # TODO use hard links instead of copies to reduce I/O
                        shutil.copy2(f, target_path)
                        logging.debug(f"copied file from {f} to {target_path}")

                except Exception as e:
                    logging.error(f"I/O error moving files into {target_dir}: {e}")
                    report_exception()

    @use_db
    def schedule_submission(self, submission, db, c):

        # we don't really need to change the file paths that are stored in the Submission object
        # we just remember where we've moved them to (later)

        try:
            # add this as a workload item to the database queue
            work_id = execute_with_retry(db, c, self.insert_workload, (submission,), commit=True)
            assert isinstance(work_id, int)

            logging.info(f"scheduled {submission.description} mode {submission.analysis_mode}")
            
        except Exception as e:
            # something went wrong -- delete our incoming directory if we created one
            target_dir = self.get_submission_target_dir(submission)
            if os.path.exists(target_dir):
                try:
                    shutil.rmtree(target_dir)
                except Exception as e:
                    logging.error("unable to delete directory {}: {}".format(target_dir, e))

            raise e

        self.submission_count += 1

    def cleanup_submission(self, submission):
        """Cleans up the given submission."""
        if self.delete_files:
            # delete the files we've copied into our incoming directory
            for f in submission.files:
                # this could be a tuple of (source_file, target_name)
                if isinstance(f, tuple):
                    f = f[0]

                try:
                    os.remove(f)
                except Exception as e:
                    logging.error(f"unable to delete file {f}: {e}")

    def insert_workload(self, db, c, next_submission):
        c.execute("INSERT INTO incoming_workload ( type_id, mode, work ) VALUES ( %s, %s, %s )",
                 (self.workload_type_id, next_submission.analysis_mode, pickle.dumps(next_submission)))

        if c.lastrowid is None:
            raise RuntimeError("missing lastrowid for INSERT transaction")

        work_id = c.lastrowid

        # assign this work to each configured group
        node_groups = self.remote_node_groups
        
        # does this submission have a defined set to groups to send to?
        if next_submission.group_assignments:
            node_groups = [ng for ng in node_groups if ng.name in next_submission.group_assignments]

            if not node_groups:
                # default to all groups if we end up with an empty list
                logging.error(f"group assignment {next_submission.group_assignments} does not map to any known groups")
                node_groups = self.remote_node_groups
            
        for remote_node_group in node_groups:
            c.execute("INSERT INTO work_distribution ( work_id, group_id ) VALUES ( %s, %s )",
                     (work_id, remote_node_group.group_id))

        return work_id

    def extended_collection_wrapper(self):
        self.extended_collection()

    # subclasses can override this function to provide additional functionality
    def extended_collection(self):
        self.execute_in_loop(self.execute_extended_collection)

    def execute_in_loop(self, target):
        while True:
            if self.is_service_shutdown:
                return

            try:
                wait_seconds = target()
                if wait_seconds is None:
                    wait_seconds = 1

                self.service_shutdown_event.wait(wait_seconds)
                continue
            except NotImplementedError:
                return
            except Exception as e:
                logging.error(f"unable to execute {target}: {e}")
                report_exception()
                self.service_shutdown_event.wait(1)
                continue

    def execute_extended_collection(self):
        """Executes custom collection routines. 
           Returns the number of seconds to wait until the next time this should be called."""
        raise NotImplementedError()

    def debug_extended_collection(self):
        """Executes custom collection routines in debug mode. """
        return self.execute_extended_collection()

    def get_next_submission(self):
        """Returns the next Submission object to be submitted to the remote nodes."""
        try:
            return self.submission_list.get(block=True, timeout=1)
        except queue.Empty:
            return None

def parse_schedule(schedule):
    if schedule == "*":
        return { "interval": True, "value": 1 }
    elif schedule.startswith("*/"):
        return { "interval": True, "value": int(schedule[2:]) }
    else:
        return { "interval": False, "value": int(schedule) }

class ScheduledCollector(Collector):
    def __init__(self, schedule_string="* * * * *", *args, **kwargs):
        super().__init__(*args, **kwargs)
        self.schedule = [parse_schedule(p) for p in schedule_string.split(" ")]
        self.last_executed_at = None

    def should_execute(self):
        # get current date and time
        now = datetime.now()

        # return false if same minute as last time
        if self.last_executed_at is not None  and (now - self.last_executed_at).total_seconds() < 60 and now.minute == self.last_executed_at.minute:
            return False

        # create a handy structure
        crontime = [now.minute, now.hour, now.day, now.month, now.weekday()]

        # check if we should execute
        for i in range(5):
            if self.schedule[i]['interval']:
                if crontime[i] % self.schedule[i]['value'] != 0:
                    return False
            elif crontime[i] != self.schedule[i]['value']:
                return False
        return True

    def execute_in_loop(self, target):
        while True:
            if self.is_service_shutdown:
                return

            try:
                if self.should_execute():
                    target()
                    self.last_executed_at = datetime.now()
            except NotImplementedError:
                return
            except Exception as e:
                logging.error(f"unable to execute {target}: {e}")
                report_exception()

            self.service_shutdown_event.wait(1)<|MERGE_RESOLUTION|>--- conflicted
+++ resolved
@@ -78,13 +78,9 @@
 """.encode('utf8', errors='backslashreplace')
 
 class RemoteNode(object):
-<<<<<<< HEAD
-    def __init__(self, id, name, location, any_mode, last_update, analysis_mode, workload_count):
+    def __init__(self, id, name, location, any_mode, last_update, analysis_mode, workload_count, company_id=None):
         from saq.engine import translate_node
 
-=======
-    def __init__(self, id, name, location, any_mode, last_update, analysis_mode, workload_count, company_id=None):
->>>>>>> abfa2353
         self.id = id
         self.name = name
         self.location = translate_node(location)
