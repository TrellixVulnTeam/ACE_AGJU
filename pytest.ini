--- conflicted
+++ resolved
@@ -1,11 +1,7 @@
 [pytest]
 testpaths = tests
 ; only run unit tests by default
-<<<<<<< HEAD
-addopts = --strict -rp -rP -m unit
-=======
 addopts = --strict -m unit --ignore=tests/render2/
->>>>>>> 53597a18
 markers =
     unit
     integration
