--- conflicted
+++ resolved
@@ -333,12 +333,8 @@
         CONFIG = load_configuration()
     except Exception as e:
         sys.stderr.write(f"ERROR: unable to load configuration: {e}")
-<<<<<<< HEAD
-        sys.exit(1) # TODO replace with exception for unit testing
-=======
         raise
         #sys.exit(1) # TODO replace with exception for unit testing
->>>>>>> 7890615b
 
     DATA_DIR = os.path.join(SAQ_HOME, CONFIG['global']['data_dir'])
     TEMP_DIR = os.path.join(DATA_DIR, CONFIG['global']['tmp_dir'])
