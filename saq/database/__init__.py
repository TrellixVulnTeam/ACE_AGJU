--- conflicted
+++ resolved
@@ -2293,11 +2293,7 @@
         }
 
     def __str__(self):
-<<<<<<< HEAD
-        return f"Remediation: {self.action} - {self.type} - {self.status} - {self.key} - {self.result}"
-=======
         return f"Remediation #{self.id}: {self.action} - {self.type} - {self.status} - {self.key}"
->>>>>>> a9a94b59
 
 
 class Message(Base):
