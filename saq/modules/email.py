# vim: sw=4:ts=4:et
import datetime
import email.header
import email.parser
import email.utils
import gzip
import hashlib
import json
import logging
import os, os.path
import quopri
import re
import shutil
import socket
import subprocess
import uuid

#from subprocess import Popen, PIPE

import saq

from saq.analysis import Analysis, Observable, recurse_tree, search_down
from saq.brocess import query_brocess_by_email_conversation, query_brocess_by_source_email
from saq.constants import *
from saq.crypto import encrypt, decrypt
from saq.database import get_db_connection, execute_with_retry, Alert, use_db
from saq.email import (
        decode_rfc2822,
        get_email_archive_sections, 
        is_local_email_domain,
        normalize_email_address, 
        normalize_message_id, 
        search_archive, 
)
from saq.error import report_exception
from saq.modules import AnalysisModule, SplunkAnalysisModule, AnalysisModule
from saq.modules.util import get_email
from saq.process_server import Popen, PIPE
from saq.util import get_observable_analysis_path
from saq.whitelist import BrotexWhitelist, WHITELIST_TYPE_SMTP_FROM, WHITELIST_TYPE_SMTP_TO

import dateutil
import pytz
from msoffice_decrypt import MSOfficeDecryptor, UnsupportedAlgorithm
from html2text import html2text

_pattern_brotex_connection = re.compile(r'^connection\.([0-9]+)\.parsed$')
_pattern_brotex_package = re.compile(r'(C[^\.]+)\.smtp\.tar$')
_pattern_brotex_missing_stream_package = re.compile(r'(C[^\.]+)\.smtp\.tar\.[0-9]+\.missing_stream$')
# _162.128.171.76:58771-162.128.125.36:25_.stream
_pattern_brotex_stream = re.compile(
r'^_[0-9]{1,3}\.[0-9]{1,3}\.[0-9]{1,3}\.[0-9]{1,3}:[0-9]{1,5}'
'-'
'[0-9]{1,3}\.[0-9]{1,3}\.[0-9]{1,3}\.[0-9]{1,3}:[0-9]{1,5}_\.stream$')

KEY_CC = 'cc'
KEY_COUNT = 'count'
KEY_DECODED_SUBJECT = 'decoded_subject'
KEY_EMAIL = 'email'
KEY_EMAILS = 'emails'
KEY_ENVELOPES = 'envelopes'
KEY_ENVELOPES_MAIL_FROM = 'mail_from'
KEY_ENVELOPES_RCPT_TO = 'rcpt_to'
KEY_ENV_MAIL_FROM = 'env_mail_from'
KEY_ENV_RCPT_TO = 'env_rcpt_to'
KEY_FROM = 'from'
KEY_FROM_ADDRESS = 'from_address'
KEY_HEADERS = 'headers'
KEY_LOG_ENTRY = 'log_entry'
KEY_MESSAGE_ID = 'message-id'
KEY_O365_DETECTIONS = 'o365_detections'
KEY_ORIGINATING_IP = 'originating_ip'
KEY_PARSING_ERROR = 'parsing_error'
KEY_REPLY_TO = 'reply_to'
KEY_REPLY_TO_ADDRESS = 'reply_to_address'
KEY_RESULT = 'result'
KEY_SENDER = 'sender'
KEY_SMTP_FILES = 'smtp_files'
KEY_SUBJECT = 'subject'
KEY_TIMED_OUT = 'timed_out'
KEY_TO = 'to'
KEY_TO_ADDRESSES = 'to_addresses'
KEY_UUIDS = 'uuids'
KEY_CONNECTION_ID = 'connection_id'
KEY_SOURCE_IPV4 = 'source_ipv4'
KEY_SOURCE_PORT = 'source_port'
KEY_RETURN_PATH = 'return_path'
KEY_X_SENDER = 'x-sender'
KEY_X_SENDER_ID = 'x-sender-id'
KEY_X_AUTH_ID = 'x-auth-id'
KEY_X_ORIGINAL_SENDER = 'x-original-sender'
KEY_X_SENDER_IP = 'x-sender-ip'

TAG_OUTBOUND_EMAIL = 'outbound_email'
TAG_OUTBOUND_EXCEPTION_EMAIL = 'outbound_email_exception'

# regex to match an email header line
RE_EMAIL_HEADER = re.compile(r'^[^:]+:\s.*$')
# regex to match an email header continuation line
RE_EMAIL_HEADER_CONTINUE = re.compile(r'^\s.*$')
# regex to match Received date
RE_EMAIL_RECEIVED_DATE = re.compile(r';\s?(.+)$')

MAILBOX_ALERT_PREFIX = 'ACE Mailbox Scanner Detection -'


def get_address_list(email_obj, header_name):
    header = email_obj.get_all(header_name, [])
    addresses = email.utils.getaddresses(header)
    return [x[1] for x in addresses]


def get_received_time(received_header):
    m = RE_EMAIL_RECEIVED_DATE.search(received_header, re.M)
    if m:
        try:
            return dateutil.parser.parse(m.group(1)).astimezone(pytz.UTC)
        except Exception as e:
            logging.debug(f"unable to parse {m.group(1)} as date time: {e}")

    return None

class MailboxEmailAnalysis(Analysis):
    def initialize_details(self):
        self.details = None

    def generate_summary(self):
        return None

class MailboxEmailAnalyzer(AnalysisModule):

    @property
    def generated_analysis_type(self):
        return MailboxEmailAnalysis

    @property
    def valid_observable_types(self):
        return F_FILE

    @property
    def required_directives(self):
        return [ DIRECTIVE_ORIGINAL_EMAIL ]

    # TODO I think this maybe should be a post analysis thing?
    def execute_analysis(self, _file):
        # this is ONLY for analysis of type "mailbox"
        if self.root.alert_type != ANALYSIS_TYPE_MAILBOX:
            return False

        # did we end up whitelisting the email?
        # this actually shouldn't even fire because if the email is whitelisted then the work queue is ignored
        # for this analysis
        if self.root.whitelisted:
            return False

        email_analysis = self.wait_for_analysis(_file, EmailAnalysis)

        analysis = self.create_analysis(_file)

        if email_analysis is None or isinstance(email_analysis, bool):
            self.root.description = '{} unparsable email'.format(MAILBOX_ALERT_PREFIX)
        else:
            if email_analysis.decoded_subject:
                self.root.description = '{} {}'.format(MAILBOX_ALERT_PREFIX, email_analysis.decoded_subject)
            elif email_analysis.subject:
                self.root.description = '{} {}'.format(MAILBOX_ALERT_PREFIX, email_analysis.subject)
            else:
                self.root.description = '{} (no subject)'.format(MAILBOX_ALERT_PREFIX)

            # merge the email analysis into the details of the root analysis
            if self.root.details is None:
                self.root.details = {}

            self.root.details.update(email_analysis.details)

            # make sure we track message IDs across analysis
            # this is basically so that cloudphish requests receive the message_id
            for observable in email_analysis.observables:
                if observable.type == F_MESSAGE_ID:
                    observable.add_directive(DIRECTIVE_TRACKED)

        return True

class BroSMTPStreamAnalysis(Analysis):
    def initialize_details(self):
        self.details = { }

    def generate_summary(self):
        result = "BRO SMTP Stream Analysis - "
        if not self.details:
            result += 'no email extracted'
        else:
            if KEY_CONNECTION_ID in self.details:
                result += '({}) '.format(self.details[KEY_CONNECTION_ID])
            if KEY_ENV_MAIL_FROM in self.details:
                result += 'MAIL FROM {} '.format(self.details[KEY_ENV_MAIL_FROM])
            if KEY_ENV_RCPT_TO in self.details:
                result += 'RCPT TO {} '.format(','.join(self.details[KEY_ENV_RCPT_TO]))

        return result

# regular expressions for parsing smtp files generated by bro extraction (see bro/ directory)
REGEX_BRO_SMTP_SOURCE_IPV4 = re.compile(r'^([^:]+):(\d+).*$')
REGEX_BRO_SMTP_MAIL_FROM = re.compile(r'^> MAIL FROM:<([^>]+)>.*$')
REGEX_BRO_SMTP_RCPT_TO = re.compile(r'^> RCPT TO:<([^>]+)>.*$')
REGEX_BRO_SMTP_DATA = re.compile(r'^< DATA 354.*$')
REGEX_BRO_SMTP_RSET = re.compile(r'^< RSET.*$')

class BroSMTPStreamAnalyzer(AnalysisModule):
    
    @property
    def generated_analysis_type(self):
        return BroSMTPStreamAnalysis

    @property
    def required_directives(self):
        return [ DIRECTIVE_ORIGINAL_SMTP ]

    @property
    def valid_observable_types(self):
        return F_FILE

    def execute_analysis(self, _file):

        # did we end up whitelisting the email?
        # this actually shouldn't even fire because if the email is whitelisted then the work queue is ignored
        # for this analysis
        if self.root.whitelisted:
            return False

        analysis = self.create_analysis(_file)
        path = os.path.join(self.root.storage_dir, _file.value)

        # the current message we're parsing in the case of multiple emails coming in over the same connection
        smtp_message_index = 0 

        try:
            with open(path, 'r', errors='ignore') as fp:
                source_ipv4 = None
                source_port = None
                envelope_from = None
                envelope_to = []

                # the first line of the file has the source IP address of the smtp connection
                # in the following format: 172.16.139.143:38668/tcp

                line = fp.readline()
                m = REGEX_BRO_SMTP_SOURCE_IPV4.match(line)

                if not m:
                    raise ValueError("unable to parse soure address from {} ({})".format(path, line.strip()))
                else:
                    source_ipv4 = m.group(1)
                    source_port = m.group(2)

                    logging.debug("got source ipv4 {} port {} for {}".format(source_ipv4, source_port, path))

                # the second line is the time (in epoch UTC) that bro received the file
                line = fp.readline()
                self.root.event_time = datetime.datetime.utcfromtimestamp(int(line.strip()))
                logging.debug("got event time {} for {}".format(self.root.event_time, path))

                STATE_SMTP = 1
                STATE_DATA = 2

                state = STATE_SMTP
                rfc822_path = None
                rfc822_fp = None

                def _reset_state():
                    nonlocal rfc822_fp, source_ipv4, source_port, envelope_from, envelope_to, state

                    rfc822_fp = None
                    source_ipv4 = None
                    source_port = None
                    envelope_from = None
                    envelope_to = []

                    state = STATE_SMTP

                def _finalize():
                    # called when we detect the end of an SMTP stream OR the end of the file (data)
                    nonlocal rfc822_fp, source_ipv4, source_port, envelope_from, envelope_to, state

                    rfc822_fp.close()

                    logging.info("finished parsing {} from {}".format(rfc822_path, path))

                    # submit this for analysis...
                    email_file = analysis.add_observable(F_FILE, os.path.relpath(rfc822_path, 
                                                                                  start=self.root.storage_dir))
                    if email_file:
                        email_file.add_directive(DIRECTIVE_ORIGINAL_EMAIL)
                        # we don't scan the email as a whole because of all the random base64 data
                        # that randomly matches various indicators from crits
                        # instead we rely on all the extraction that we do and scan the output of those processes
                        email_file.add_directive(DIRECTIVE_NO_SCAN)
                        # make sure we archive it
                        email_file.add_directive(DIRECTIVE_ARCHIVE)

                    analysis.details = {
                        # the name of the file will equal the bro connection id
                        KEY_CONNECTION_ID: os.path.basename(path),
                        KEY_SOURCE_IPV4: source_ipv4,
                        KEY_SOURCE_PORT: source_port,
                        KEY_ENV_MAIL_FROM: envelope_from,
                        KEY_ENV_RCPT_TO: envelope_to,
                    }

                    self.root.description = 'BRO SMTP Scanner Detection - ' 

                    if source_ipv4:
                        observable = analysis.add_observable(F_IPV4, source_ipv4)

                    if envelope_from:
                        observable = analysis.add_observable(F_EMAIL_ADDRESS, envelope_from)
                        self.root.description += 'From {} '.format(envelope_from)

                    if envelope_to:
                        for to in envelope_to:
                            observable = analysis.add_observable(F_EMAIL_ADDRESS, to)
                            if envelope_from:
                                observable = analysis.add_observable(F_EMAIL_CONVERSATION, 
                                                                     create_email_conversation(envelope_from, to))

                        self.root.description += 'To {} '.format(','.join(envelope_to))

                    _reset_state()

                # smtp is pretty much line oriented
                while True:
                    line = fp.readline()
                    if line == '':
                        break

                    if state == STATE_SMTP:
                        m = REGEX_BRO_SMTP_MAIL_FROM.match(line)
                        if m:
                            envelope_from = m.group(1)
                            logging.debug("got envelope_from {} for {}".format(envelope_from, path))
                            continue

                        m = REGEX_BRO_SMTP_RCPT_TO.match(line)
                        if m:
                            envelope_to.append(m.group(1))
                            logging.debug("got envelope_to {} for {}".format(envelope_to, path))
                            continue

                        m = REGEX_BRO_SMTP_DATA.match(line)
                        if m:
                            state = STATE_DATA
                            rfc822_path = os.path.join(self.root.storage_dir, f'smtp.{smtp_message_index}.email.rfc822')
                            smtp_message_index += 1
                            rfc822_fp = open(rfc822_path, 'w')
                            logging.debug("created {} for {}".format(rfc822_path, path))
                            continue

                        m = REGEX_BRO_SMTP_RSET.match(line)
                        if m:
                            logging.debug(f"detected RSET for {path}")
                            _reset_state()
                            continue

                        # any other command we skip
                        logging.debug(f"skipping SMTP command {line.strip()}")
                        continue

                    # otherwise we're reading DATA and looking for the end of that
                    if line.strip() == ('> . .'):
                        _finalize()
                        continue

                    rfc822_fp.write(line)
                    continue

                # did the file end while we were reading SMTP data?
                if state == STATE_DATA:
                    _finalize()

            return True

        except Exception as e:
            logging.error("unable to parse smtp stream {}: {}".format(_file.value, e))
            report_exception()
            shutil.copy(os.path.join(self.root.storage_dir, _file.value), os.path.join(saq.DATA_DIR, 'review', 'smtp'))
            return False

    def execute_post_analysis(self):
        if self.root.alert_type != ANALYSIS_TYPE_BRO_SMTP:
            return True

        # find the email we extracted from the stmp stream
        email_observable = self.root.find_observable(lambda o: o.has_directive(DIRECTIVE_ORIGINAL_EMAIL))
        if email_observable is None:
            return True

        email_analysis = email_observable.get_analysis(EmailAnalysis)
        if email_analysis is None or isinstance(email_analysis, bool):
            return True

        if email_analysis.decoded_subject is not None:
            self.root.description += ' Subject: {}'.format(email_analysis.decoded_subject)
        elif email_analysis.subject is not None:
            self.root.decoded_subject += ' Subject: {}'.format(email_analysis.subject)

        return True

class EncryptedArchiveAnalysis(Analysis):
    def initialize_details(self):
        self.details = None

    @property
    def decrypted_file(self):
        return self.details

    def generate_summary(self):
        if not self.details:
            return None

        return "Encrypted Archive Analysis - {}".format(self.details)

class EncryptedArchiveAnalyzer(AnalysisModule):
    def verify_environment(self):
        self.verify_program_exists('zcat')

    @property
    def generated_analysis_type(self):
        return EncryptedArchiveAnalysis

    @property
    def valid_observable_types(self):
        return F_FILE

    def execute_analysis(self, _file):
        # do we have the decryption password available?
        if not saq.ENCRYPTION_PASSWORD:
            return False

        # encrypted archives end with .gz.e
        if not _file.value.endswith('.gz.e'):
            return False

        file_path = os.path.join(self.root.storage_dir, _file.value)
        gzip_path = '{}.rfc822.gz'.format(file_path[:-len('.gz.e')])
        dest_path = '{}.rfc822'.format(file_path[:-len('.gz.e')])

        # decrypt and decompress the archive file
        try:
            decrypt(file_path, gzip_path)
            with gzip.open(gzip_path, 'rb') as fp_in:
                with open(dest_path, 'wb') as fp_out:
                    shutil.copyfileobj(fp_in, fp_out)

        except Exception as e:
            logging.error("unable to decrypt {}: {}".format(file_path, e))
            report_exception()
            return False

        analysis = self.create_analysis(_file)

        # add the resulting file as an observable
        file_observable = analysis.add_observable(F_FILE, os.path.relpath(dest_path, start=self.root.storage_dir))
        if file_observable:
            #file_observable.add_directive(DIRECTIVE_EXTRACT_URLS)
            file_observable.add_tag('decrypted_email')
        analysis.details = dest_path
        return True

class BrotexSMTPStreamArchiveResults(Analysis):
    def initialize_details(self):
        self.details = None

    @property
    def archive_path(self):
        return self.details

    def generate_summary(self):
        if not self.details:
            return None

        return "Archive Path - {}".format(self.details)

class BrotexSMTPStreamArchiveAction(AnalysisModule):
    def __init__(self, *args, **kwargs):
        super().__init__(*args, **kwargs)
        self.hostname = socket.gethostname().lower()

    def verify_environment(self):
        self.verify_config_exists('archive_dir')
        self.verify_path_exists(self.config['archive_dir'])

    @property
    def generated_analysis_type(self):
        return BrotexSMTPStreamArchiveResults

    @property
    def valid_observable_types(self):
        return F_FILE

    @property
    def required_directives(self):
        return [ DIRECTIVE_ARCHIVE ]

    def execute_analysis(self, _file):
        # is this a brotex package?
        m = _pattern_brotex_package.match(_file.value)
        if not m:
            logging.debug("{} does not appear to be a brotex smtp package".format(_file))
            return False

        connection_id = m.group(1)
        logging.debug("archiving bro smtp connection {} from {}".format(connection_id, _file))

        # where do we put the file?
        archive_dir = os.path.join(saq.DATA_DIR, self.config['archive_dir'], self.hostname, connection_id[0:3])
        if not os.path.isdir(archive_dir):
            logging.debug("creating archive directory {}".format(archive_dir))

            try:
                os.makedirs(archive_dir)
            except:
                # it might have already been created by another process
                # mkdir is an atomic operation (FYI)
                if not os.path.isdir(archive_dir):
                    raise Exception("unable to create archive directory {}: {}".format(archive_dir, str(e)))

        analysis = self.create_analysis(_file)
        source_path = os.path.join(self.root.storage_dir, _file.value)
        archive_path = os.path.join(archive_dir, _file.value)
        if os.path.exists('{}.gz.e'.format(archive_path)):
            logging.warning("archive path {} already exists".format('{}.gz.e'.format(archive_path)))
            analysis.details = archive_path
            return True
        else:
            shutil.copy2(source_path, archive_path)

        archive_path += '.gz'

        # compress the data
        logging.debug("compressing {}".format(archive_path))
        try:
            with open(source_path, 'rb') as fp_in:
                with gzip.open(archive_path, 'wb') as fp_out:
                    shutil.copyfileobj(fp_in, fp_out)

        except Exception as e:
            logging.error("compression failed for {}: {}".format(archive_path, e))

        if not os.path.exists(archive_path):
            raise Exception("compression failed for {}".format(archive_path))

        # encrypt the archive file
        encrypted_file = '{}.e'.format(archive_path)

        try:
            encrypt(archive_path, encrypted_file)
        except Exception as e:
            logging.error("unable to encrypt archived stream {}: {}".format(archive_path, e))

        if os.path.exists(encrypted_file):
            logging.debug("encrypted {}".format(archive_path))
            try:
                os.remove(archive_path)
            except Exception as e:
                logging.error("unable to delete unencrypted archive file {}: {}".format(archive_path, e))
                raise e
        else:
            raise Exception("expected encrypted output file {} does not exist".format(encrypted_file))

        logging.debug("archived stream {} to {}".format(source_path, encrypted_file))

        analysis.details = archive_path
        return True

class BrotexSMTPPackageAnalysis(Analysis):

    KEY_CONNECTION_ID = 'connection_id'
    KEY_SMTP_STREAM = 'smtp_stream'
    KEY_MESSAGE_COUNT = 'message_count'

    def initialize_details(self):
        self.details = {
            BrotexSMTPPackageAnalysis.KEY_CONNECTION_ID: None,
            BrotexSMTPPackageAnalysis.KEY_SMTP_STREAM: None,
            BrotexSMTPPackageAnalysis.KEY_MESSAGE_COUNT: 0 }

    @property
    def connection_id(self):
        if self.details and BrotexSMTPPackageAnalysis.KEY_CONNECTION_ID in self.details:
            return self.details[BrotexSMTPPackageAnalysis.KEY_CONNECTION_ID]

        return None

    @connection_id.setter
    def connection_id(self, value):
        self.details[BrotexSMTPPackageAnalysis.KEY_CONNECTION_ID] = value

    @property
    def smtp_stream(self):
        if self.details and BrotexSMTPPackageAnalysis.KEY_SMTP_STREAM in self.details:
            return self.details[BrotexSMTPPackageAnalysis.KEY_SMTP_STREAM]

        return None

    @smtp_stream.setter
    def smtp_stream(self, value):
        self.details[BrotexSMTPPackageAnalysis.KEY_SMTP_STREAM] = value

    @property
    def message_count(self):
        if self.details and BrotexSMTPPackageAnalysis.KEY_MESSAGE_COUNT in self.details:
            return self.details[BrotexSMTPPackageAnalysis.KEY_MESSAGE_COUNT]

        return 0

    @message_count.setter
    def message_count(self, value):
        assert isinstance(value, int)
        self.details[BrotexSMTPPackageAnalysis.KEY_MESSAGE_COUNT] = value

    def generate_summary(self):
        if not self.details:
            return None

        prefix = "Brotex SMTP Package Analysis -"

        if self.smtp_stream:
            return "{} {}".format(prefix, self.smtp_stream)

        return "{} missing stream ({} emails detected)".format(prefix, self.message_count)

class BrotexSMTPPackageAnalyzer(AnalysisModule):
    @property
    def generated_analysis_type(self):
        return BrotexSMTPPackageAnalysis

    @property
    def valid_observable_types(self):
        return F_FILE

    def execute_analysis(self, _file):
        # is this a brotex package?
        m = _pattern_brotex_package.match(_file.value)
        if not m:
            logging.debug("{} does not appear to be a brotex smtp package".format(_file))
            return False

        logging.debug("{} is a valid brotex smtp package".format(_file))
        analysis = self.create_analysis(_file)
        analysis.connection_id = m.group(1)

        # view the contents of the package
        file_path = os.path.join(self.root.storage_dir, _file.value)
        _stdout = _stderr = None

        try:
            p = Popen(['tar', 'tf', file_path], stdout=PIPE, stderr=PIPE, universal_newlines=True)
            _stdout, _stderr = p.communicate() # meh
            p.wait()
        except Exception as e:
            logging.error("unable to view brotex package {}: {}".format(_file, e))
            report_exception()
            return False

        if _stderr:
            logging.warning("tar reported errors on {}: {}".format(_file, _stderr)) # TODO fold stderr newlines

        #
        # basically the issue here is that bro sometimes does not record the TCP stream like we want it to
        # but it's still able to parse the SMTP data and extract the files
        # we want to do the best with what we've got
        #
            
        # parse the tar file listing to see if it has an smtp stream file
        smtp_stream_file = None

        for relative_path in _stdout.split('\n'):
            if _pattern_brotex_stream.match(os.path.basename(relative_path)):
                smtp_stream_file = relative_path
                break # this is all we need
            
            if _pattern_brotex_connection.match(os.path.basename(relative_path)):
                connection_file = relative_path
                continue

        # did we get the stream data?
        #while False: #smtp_stream_file:
        while smtp_stream_file:
            # extract *only* that file
            p = Popen(['tar', 'xf', file_path, '-C', self.root.storage_dir, smtp_stream_file], 
                      stdout=PIPE, stderr=PIPE, universal_newlines=True)
            stdout, stderr = p.communicate()
            p.wait()

            if p.returncode:
                logging.warning("unable to extract {} from {} (tar returned error code {}".format(
                                smtp_stream_file, _file, p.returncode))
                smtp_stream_file = None
                break

            if stderr:
                logging.warning("tar reported errors on {}: {}".format(_file, stderr))

            # add the extracted smtp stream file as an observable and let the SMTPStreamAnalysis module do it's work
            analysis.add_observable(F_FILE, os.path.relpath(
                                    os.path.join(self.root.storage_dir, smtp_stream_file), 
                                    start=self.root.storage_dir))

            analysis.smtp_stream = smtp_stream_file
            return True

        # -----------------------------------------------------------------------------------------------------------
        # 
        # otherwise bro didn't get the stream file so we need to make do with what we've got
        #

        logging.debug("stream file was not detected in {}".format(_file))

        brotex_dir = '{}.brotex'.format(os.path.join(self.root.storage_dir, _file.value))
        if not os.path.isdir(brotex_dir):
            try:
                os.mkdir(brotex_dir)
            except Exception as e:
                logging.error("unable to create directory {}: {}".format(brotex_dir, e))
                return False

        # extract all the things into the brotex_dir
        p = Popen(['tar', 'xf', file_path, '-C', brotex_dir], 
                  stdout=PIPE, stderr=PIPE, universal_newlines=True)
        stdout, stderr = p.communicate()
        p.wait()

        if p.returncode:
                logging.warning("unable to extract files from {} (tar returned error code {}".format(
                                _file, p.returncode))
                return False

        if stderr:
            logging.warning("tar reported errors on {}: {}".format(_file, stderr))

        # iterate over all the extracted files
        # map message numbers to the connection file
        connection_files = {} # key = message_number, value = path to connection file
        for dirpath, dirnames, filenames in os.walk(brotex_dir):
            for file_name in filenames:
                m = _pattern_brotex_connection.match(file_name)
                if m:
                    # keep track of the largest trans_depth
                    trans_depth = m.group(1)
                    connection_files[trans_depth] = os.path.join(dirpath, file_name)

        # create a new tar file for each individual message (to be parsed by EmailAnalyzer)
        for message_number in connection_files.keys():
            missing_stream_file = '{}.{}.missing_stream'.format(_file.value, message_number)
            missing_stream_path = os.path.join(self.root.storage_dir, missing_stream_file)
            logging.debug("creating missing stream archive {}".format(missing_stream_path))
            if os.path.exists(missing_stream_path):
                logging.warning("missing stream file {} already exists".format(missing_stream_path))
                continue

            relative_dir = os.path.dirname(connection_files[message_number])
            logging.debug("relative_dir = {}".format(relative_dir))

            # we tar up the connection info file and any files under the message_N subdirectory
            p = Popen(['tar', '-C', relative_dir, '-c', '-f', missing_stream_path, 
                        os.path.basename(connection_files[message_number]), 
                       'message_{}/'.format(message_number)], stdout=PIPE, stderr=PIPE)
            _stdout, _stderr = p.communicate()
            p.wait()

            if p.returncode != 0:
                logging.error("tar returned error code {} when creating {}".format(p.returncode, missing_stream_path))
                continue

            if _stderr:
                logging.warning("tar printing output to stderr when creating {}: {}".format(missing_stream_path, _stderr))

            # this by itself gets added as a file observable that will later get parsed by EmailAnalyzer
            observable = analysis.add_observable(F_FILE, missing_stream_file)
            if observable: observable.limited_analysis = [ EmailAnalyzer.__name__ ]
            analysis.message_count += 1 

        return True

class SMTPStreamAnalysis(Analysis):
    """What are the emails contained in this SMTP stream?"""
    def initialize_details(self):
        self.details = {
            KEY_SMTP_FILES: [],
            KEY_ENVELOPES: {}, # key = smtp_file, value = {} (keys = env_mail_from, [env_rcpt_to])
        }

    @property
    def smtp_files(self):
        if not self.details:
            return None

        if KEY_SMTP_FILES not in self.details:
            return None

        return self.details[KEY_SMTP_FILES]

    @property
    def envelopes(self):
        if not self.details:
            return None

        if KEY_ENVELOPES not in self.details:
            return None

        return self.details[KEY_ENVELOPES]

    def generate_summary(self):
        if not self.smtp_files:
            return None

        return "SMTP Stream Analysis ({} emails)".format(len(self.smtp_files))

class SMTPStreamAnalyzer(AnalysisModule):
    """Parses SMTP protocol traffic for RFC 822 messages."""
    def verify_environment(self):
        self.verify_config_exists('protocol_scan_line_count')

    @property
    def generated_analysis_type(self):
        return SMTPStreamAnalysis

    @property
    def valid_observable_types(self):
        return F_FILE

    def execute_analysis(self, _file):

        # is this not a brotex file?
        if _pattern_brotex_package.match(os.path.basename(_file.value)):
            return False

        # is this a smtp protocol session?
        _path = os.path.join(self.root.storage_dir, _file.value)
        line_number = 1
        has_mail_from = False
        has_rcpt_to = False
        has_data = False

        if not os.path.exists(_path):
            logging.warning("file {} does not exist".format(_path))
            return False

        # read the first N lines looking for required SMTP protocol data
        with open(_path, 'rb') as fp:
            while line_number < self.config.getint('protocol_scan_line_count'):
                line = fp.readline()
                has_mail_from |= line.startswith(b'MAIL FROM:')
                has_rcpt_to |= line.startswith(b'RCPT TO:')
                has_data |= line.strip() == b'DATA'
                line_number += 1

                if has_mail_from and has_rcpt_to and has_data:
                    break

        if not (has_mail_from and has_rcpt_to and has_data):
            logging.debug("{} does not appear to be an smtp stream".format(_file))
            return False

        analysis = self.create_analysis(_file)

        # if this is an SMTP stream then we want to archive it
        _file.add_directive(DIRECTIVE_ARCHIVE)

        logging.debug("parsing smtp stream file {}".format(_file))

        # parse the SMTP stream(s)
        env_mail_from = None
        env_rcpt_to = []
        rfc822_index = 0
        current_fp = None
        current_rfc822_path = None

        def _complete_stream():
            nonlocal current_fp, current_rfc822_path, rfc822_index, env_mail_from, env_rcpt_to # TIL? :-D
            current_fp.close()
            current_fp = None
            logging.debug("finished writing {}".format(current_rfc822_path))

            rel_path = os.path.relpath(current_rfc822_path, start=self.root.storage_dir)
            analysis.smtp_files.append(rel_path)
            analysis.add_observable(F_FILE, rel_path)
            analysis.envelopes[rel_path] = {}
            analysis.envelopes[rel_path][KEY_ENVELOPES_MAIL_FROM] = env_mail_from
            analysis.envelopes[rel_path][KEY_ENVELOPES_RCPT_TO] = env_rcpt_to

            current_rfc822_path = None
            env_mail_from = None
            env_rcpt_to = []
            rfc822_index += 1

        with open(_path, 'rb') as fp:
            while True:
                line = fp.readline()
                if line == b'':
                    if current_fp:
                        logging.info("incomplete smtp stream file {}".format(_file))
                        _complete_stream()

                    break

                # are we saving a mail to disk?
                if current_fp:
                    if line.strip() == b'.':
                        _complete_stream()
                        continue
                        
                    # see https://www.ietf.org/rfc/rfc2821.txt section 4.5.2
                    if line.startswith(b'.') and line.strip() != b'.':
                        line = line[1:]

                    current_fp.write(line)
                    continue

                if not env_mail_from:
                    if line.startswith(b'MAIL FROM:'):
                        _, env_mail_from = line.decode().strip().split(':', 1)
                        logging.debug("got env_mail_from {} from {}".format(env_mail_from, _file))
                        continue

                if not env_rcpt_to:
                    if line.startswith(b'RCPT TO:'):
                        _, _env_rcpt_to = line.decode().strip().split(':', 1)
                        logging.debug("got env_rcpt_to {} from {}".format(_env_rcpt_to, _file))
                        env_rcpt_to.append(_env_rcpt_to)
                        continue

                if not current_fp:
                    if line.strip() != b'DATA':
                        continue

                # at this point we're at the DATA command
                if not env_mail_from:
                    logging.warning("missing MAIL FROM in {} for message {}".format(_file, rfc822_index))

                if not env_rcpt_to:
                    logging.warning("missing RCPT TO in {} for message {}".format(_file, rfc822_index))

                current_rfc822_path = os.path.join(self.root.storage_dir, '{}.rfc822_{:03}'.format(
                                                   os.path.basename(_file.value), rfc822_index))
                current_fp = open(current_rfc822_path, 'wb')
                logging.debug("saving smtp stream {} from {}".format(current_rfc822_path, _file))

                # is the next line the expected 354 message?
                line = fp.readline()
                if line.startswith(b'354'):
                    # this is skipped
                    continue

                current_fp.write(line)
                continue

        return True

class EmailAnalysis(Analysis):
    """What are all the contents of this email?"""
    def initialize_details(self):
        self.details = {
            KEY_PARSING_ERROR: None,
            KEY_EMAIL: None
        }
        
    @property
    def parsing_error(self):
        return self.details[KEY_PARSING_ERROR]

    @parsing_error.setter
    def parsing_error(self, value):
        self.details[KEY_PARSING_ERROR] = value

    @property
    def email(self):
        if not self.details:
            return {}

        if KEY_EMAIL not in self.details:
            return {}

        return self.details[KEY_EMAIL]

    @email.setter
    def email(self, value):
        self.details[KEY_EMAIL] = value

    @property
    def env_mail_from(self):
        if self.email and KEY_ENV_MAIL_FROM in self.email:
            return self.email[KEY_ENV_MAIL_FROM]

        return None

    @env_mail_from.setter
    def env_mail_from(self, value):
        self.email[KEY_ENV_MAIL_FROM] = value

    @property
    def env_rcpt_to(self):
        if self.email and KEY_ENV_RCPT_TO in self.email:
            return self.email[KEY_ENV_RCPT_TO]

        return None

    @env_rcpt_to.setter
    def env_rcpt_to(self, value):
        self.email[KEY_ENV_RCPT_TO] = value

    @property
    def mail_from(self):
        if self.email and KEY_FROM in self.email:
            return self.email[KEY_FROM]

        return None

    @property
    def mail_from_address(self):
        if self.email and KEY_FROM_ADDRESS in self.email:
            return self.email[KEY_FROM_ADDRESS]

        return None

    @property
    def mail_to(self):
        if self.email and KEY_TO in self.email:
            return self.email[KEY_TO]

        return []

    @property
    def mail_to_addresses(self):
        if self.email and KEY_TO_ADDRESSES in self.email:
            return self.email[KEY_TO_ADDRESSES]

        return []

    @property
    def cc(self):
        if self.email and KEY_CC in self.email:
            return self.email[KEY_CC]

        return []

    @property
    def reply_to(self):
        if self.email and KEY_REPLY_TO in self.email:
            return self.email[KEY_REPLY_TO]

        return None

    @property
    def reply_to_address(self):
        if self.email and KEY_REPLY_TO_ADDRESS in self.email:
            return self.email[KEY_REPLY_TO_ADDRESS]

        return None

    @property
    def subject(self):
        if self.email and KEY_SUBJECT in self.email:
            return self.email[KEY_SUBJECT]

        return None

    @property
    def decoded_subject(self):
        if self.email and KEY_DECODED_SUBJECT in self.email:
            return self.email[KEY_DECODED_SUBJECT]

        return None

    @property
    def message_id(self):
        if self.email and KEY_MESSAGE_ID in self.email:
            if self.email[KEY_MESSAGE_ID]:
                return self.email[KEY_MESSAGE_ID].strip()
            else:
                return self.email[KEY_MESSAGE_ID] 

        return None

    @property
    def originating_ip(self):
        if self.email and KEY_ORIGINATING_IP in self.email:
            return self.email[KEY_ORIGINATING_IP]

        return None

    @property
    def reply_to(self):
        if self.email and KEY_REPLY_TO in self.email:
            return self.email[KEY_REPLY_TO]

        return None

    @property
    def return_path(self):
        if self.email and KEY_RETURN_PATH in self.email:
            return self.email[KEY_RETURN_PATH]

        return None

    @property
    def received(self):
        """Returns the list of Received: headers of the email, or None if the headers are not available."""
        if not self.headers:
            return None

        result = []

        for key, value in self.headers:
            if key == 'Received':
                result.append(value)

        return result

    @property
    def received_time(self):
        if self.received:
            return get_received_time(self.received[0])

        return None

    @property
    def headers(self):
        if self.email and KEY_HEADERS in self.email:
            return self.email[KEY_HEADERS]

        return None

    @property
    def headers_formatted(self) -> str:
        headers = ''
        for header in self.headers:
            headers = f'{headers}{header[0]}: {header[1]}\n'
        return headers

    @property
    def log_entry(self):
        if not self.email:
            return None

        if KEY_LOG_ENTRY in self.email:
            return self.email[KEY_LOG_ENTRY]

        return None

    @property
    def x_mailer(self):
        """Returns the x-mailer field if available, None otherwise."""
        if not self.headers:
            return None

        for key, value in self.headers:
            if key.lower() == 'x-mailer':
                return value

        return None

    @property
    def body_html(self) -> str:
        body_observable = next(
            (o for o in self.observables if o.type == F_FILE and o.value.endswith('unknown_text_html_000')), None)

        if body_observable:
            path = get_observable_analysis_path(self, body_observable)
            if os.path.exists(path):
                with open(path, 'rb') as f:
                    return f.read().decode('utf-8', errors='ignore')

        return ''

    @property
    def body_text(self) -> str:
        body_observable = next(
            (o for o in self.observables if o.type == F_FILE and o.value.endswith('unknown_text_plain_000')), None)

        if body_observable:
            path = get_observable_analysis_path(self, body_observable)
            if os.path.exists(path):
                with open(path, 'rb') as f:
                    return f.read().decode('utf-8', errors='ignore')

        return ''
    
    @property
    def body(self):
        """Returns the file observable that should be considered the body of the email, or None if one cannot be found."""

        if hasattr(self, '_body'):
            return self._body

        # keep track of the first plain text and html files we find
        first_html = None
        first_plain_text = None

        for _file in self.observables:
            if _file.type != F_FILE:
                continue

            if 'rfc822.unknown_' not in os.path.basename(_file.value):
                continue

            # we always skip this one
            if '.rfc822.unknown_text_plain_000' in _file.value:
                continue

            if first_html is None and 'unknown_text_html' in os.path.basename(_file.value):
                first_html = _file
                continue

            if first_plain_text is None and 'unknown_text_plain' in os.path.basename(_file.value):
                first_plain_text = _file
                continue

        # if we found html then we return that as the body
        if first_html:
            self._body = first_html
        else:
            # otherwise we return the plain text
            self._body = first_plain_text # if there isn't one then it returns None anyways

        return self._body

    @property
    def attachments(self):
        """Returns the list of F_FILE observables that were attachments to the email (not considered the body.)"""
        result = []

        for _file in self.observables:
            if _file.type != F_FILE:
                continue

            # skip any file with an auto-generated name (these are typically part of the body)
            if os.path.basename(_file.value).startswith('email.rfc822.'):
                continue

            result.append(_file)

        return result

    @property
    def attachment_names(self):
        """Returns the list of the attachment filenames."""
        return [
            a.value for a in self.attachments
            if not a.value.endswith('unknown_text_plain_000')
            and not a.value.endswith('unknown_text_html_000')
            and not a.value.endswith('rfc822.headers')
        ]

    @property
    def jinja_template_path(self):
        return "analysis/email_analysis.html"
        
    def generate_summary(self):
        if self.parsing_error:
            return self.parsing_error

        if self.observable.has_tag('whitelisted'):
            return "Email Analysis - (whitelisted email)"

        if self.email:
            result = "Email Analysis -"
            if KEY_FROM in self.email:
                result = "{} From {}".format(result, self.email[KEY_FROM])
            if KEY_ENV_RCPT_TO in self.email and self.email[KEY_ENV_RCPT_TO]:
                result = "{} To {}".format(result, self.email[KEY_ENV_RCPT_TO][0])
            elif KEY_TO in self.email and self.email[KEY_TO]:
                result = "{} To {}".format(result, self.email[KEY_TO][0])
            if KEY_DECODED_SUBJECT in self.email:
                result = "{} Subject {}".format(result, self.email[KEY_DECODED_SUBJECT])
            elif KEY_SUBJECT in self.email:
                result = "{} Subject {}".format(result, self.email[KEY_SUBJECT])

            return result

        return None

# example
#Received: from BN6PR1601CA0006.namprd16.prod.outlook.com (10.172.104.144) by
 #BN6PR1601MB1156.namprd16.prod.outlook.com (10.172.107.18) with Microsoft SMTP
 #Server (version=TLS1_2, cipher=TLS_ECDHE_RSA_WITH_AES_256_CBC_SHA384_P384) id
 #15.1.707.6; Thu, 10 Nov 2016 15:47:33 +0000

_PATTERN_RECEIVED_IPADDR = re.compile(r'from\s\S+\s\(([^)]+)\)\s', re.M)
class EmailAnalyzer(AnalysisModule):
    def verify_environment(self):
        self.verify_config_exists('whitelist_path')
        self.verify_path_exists(self.config['whitelist_path'])
        self.verify_config_exists('scan_inbound_only')
        self.verify_config_exists('outbound_exceptions')

    def load_config(self):
        self.whitelist = BrotexWhitelist(os.path.join(saq.SAQ_HOME, self.config['whitelist_path']))
        self.auto_reload()

    def auto_reload(self):
        # make sure the whitelist if up-to-date
        self.whitelist.check_whitelist()
        
    @property
    def generated_analysis_type(self):
        return EmailAnalysis

    @property
    def valid_observable_types(self):
        return F_FILE

    @property
    def outbound_exception_list(self):
        return self.config['outbound_exceptions'].split(',')

    def analyze_rfc822(self, _file):

        # if this is a headers file then we skip it
        # this will look like a legit email file
        # XXX take this out an add an exclusion when we add it
        if _file.value.endswith('.headers'):
            return False

        # parse the email
        unparsed_email = None
        parsed_email = None

        # sometimes the actual email we want will be an attachment
        # this will point to a MIME part
        target_email = None

        try:
            logging.debug("parsing email file {}".format(_file))
            with open(os.path.join(self.root.storage_dir, _file.value), 'r', errors='ignore') as fp:
                # we ignore any leading and/or trailing whitespace
                # this isn't technically "correct" but some systems make mistakes
                unparsed_email = fp.read().strip()
            
            # by default we target the parsed email (see NOTE A)
            target_email = parsed_email = email.parser.Parser().parsestr(unparsed_email)

        except Exception as e:
            logging.error("unable to parse email {}: {}".format(_file, e))

            try:
                # if Python's email parsing library can't parse it then we copy it off to the side
                # for analysis later
                src_path = os.path.join(self.root.storage_dir, _file.value)
                dst_path = os.path.join(saq.DATA_DIR, 'review', 'rfc822', str(uuid.uuid4()))
                shutil.copy(src_path, dst_path)

                with open('{}.unparsed'.format(dst_path), 'w') as fp:
                    fp.write(unparsed_email)

            except Exception as e:
                logging.error("unable to save file for review: {}".format(e))

            return False

        email_details = {}
        target_message_id = None # the message-id we've identified as the main one
        is_office365 = False # is this an office365 journaled message?

        # NOTE A
        # find the email we actually want to target
        # by default we target the entire email itself
        for part in parsed_email.walk():
            # look for office365 header indicating a parent message-id
            if 'X-MS-Exchange-Parent-Message-Id' in part:
                is_office365 = True # we use this to identify this is an office365 journaled message
                target_message_id = part['X-MS-Exchange-Parent-Message-Id'].strip()
                logging.debug("found office365 parent message-id {}".format(target_message_id))
                continue

            if 'message-id' in part:
                # if we are looking for a specific message-id...
                if target_message_id:
                    if part['message-id'].strip() == target_message_id:
                        # found the part we're looking for
                        target_email = part
                        logging.debug("found target email using message-id{}".format(target_message_id))
                        break

        # at this point target_email either points at the original parse email
        # or it points to a MIME part (an attachment inside the email)

        # START WHITELISTING

        # check to see if the sender or receiver has been whitelisted
        # this is useful to filter out internally sourced garbage
        if 'from' in target_email:
            name, address = email.utils.parseaddr(target_email['from'])
            if address != '':
                if self.whitelist.is_whitelisted(WHITELIST_TYPE_SMTP_FROM, address):
                    _file.mark_as_whitelisted()
                    return False

        header_tos = [] # list of header-to addresses
        env_rcpt_to = [] # list of env-to addresses 
        env_mail_from = None # the smtp envelope MAIL FROM

        # if this is an office365 email then we know who the email was actually delivered to
        if is_office365 and 'X-MS-Exchange-Organization-OriginalEnvelopeRecipients' in target_email:
            name, address = email.utils.parseaddr(target_email['X-MS-Exchange-Organization-OriginalEnvelopeRecipients'])
            if address:
                env_rcpt_to = [ address ]

        # emails that come from the SMTP collector should already have observables added with tags smtp_mail_from and 
        # smtp_rctp_to
        for smtp_rcpt_to in [o.value for o in self.root.find_observables(
                lambda o: o.type == F_EMAIL_ADDRESS and o.has_tag('smtp_rcpt_to'))]:
            if smtp_rcpt_to not in env_rcpt_to:
                env_rcpt_to.append(smtp_rcpt_to)

        mail_from = self.root.find_observable(
                lambda o: o.type == F_EMAIL_ADDRESS and o.has_tag('smtp_mail_from'))
        if mail_from:
            env_mail_from = mail_from.value

        # we also have what To: addrsses are in the headers
        for mail_to in target_email.get_all('to', []):
            address = normalize_email_address(mail_to)
            if address:
                header_tos.append(address)

        for address in header_tos + env_rcpt_to:
            if self.whitelist.is_whitelisted(WHITELIST_TYPE_SMTP_TO, address):
                _file.mark_as_whitelisted()
                return False

        # for office365 we check to see if this email is inbound
        # this only applies to the original email, not email attachments
        if is_office365 and _file.has_directive(DIRECTIVE_ORIGINAL_EMAIL):
            if 'X-MS-Exchange-Organization-MessageDirectionality' in target_email:
                if target_email['X-MS-Exchange-Organization-MessageDirectionality'] != 'Incoming':
                    _file.add_tag(TAG_OUTBOUND_EMAIL)
                    if self.config.getboolean('scan_inbound_only'):
                        # do we have a configured exception?
                        for email_exception in self.outbound_exception_list:
                            logging.debug("searching header To addresses ({}) for '{}'".format(header_tos,
                                                                                               email_exception))
                            if email_exception in header_tos:
                                _file.add_tag(TAG_OUTBOUND_EXCEPTION_EMAIL)
                                logging.info("Outbound office365 email exception found: {}".format(email_exception))
                                break
                        else:
                            logging.info("skipping outbound office365 email {}".format(_file))
                            _file.mark_as_whitelisted()
                            return False

        # END WHITELISTING

        analysis = self.create_analysis(_file)

        # if it's not whitelisted we'll want to archive it
        #_file.add_directive(DIRECTIVE_ARCHIVE)

        # parse out important email header information and add observables

        # capture all email headers
        email_details[KEY_HEADERS] = []
        for header, value in target_email.items():
            email_details[KEY_HEADERS].append([header, value])

        # who did the email come from and who did it go to?
        # with office365 journaling all you have is the header from
        mail_from = None # str
        mail_to = None # strt

        received_time = None

        # figure out when the email was received
        if 'received' in target_email:
            # use the last received email header as the date
            received_time = get_received_time(target_email.get_all('received')[0])

        if 'from' in target_email:
            email_details[KEY_FROM] = decode_rfc2822(target_email['from'])
<<<<<<< HEAD
=======
            email_details[KEY_FROM_ADDRESS] = get_address_list(target_email, 'from')[0]
>>>>>>> a9a94b59

            address = normalize_email_address(email_details[KEY_FROM])
            if address:
                mail_from = address

                if is_local_email_domain(address):
                    analysis.add_ioc(I_EMAIL_FROM_ADDRESS, address, status='Informational', tags=['from_address'])
                    if len(address.split('@')) > 1:
                        analysis.add_ioc(I_DOMAIN, address.split('@')[1], status='Informational', tags=['from_domain'])
                else:
                    analysis.add_ioc(I_EMAIL_FROM_ADDRESS, address, tags=['from_address'])
                    if len(address.split('@')) > 1:
                        analysis.add_ioc(I_DOMAIN, address.split('@')[1], tags=['from_domain'])

                from_address = analysis.add_observable(F_EMAIL_ADDRESS, address)
                if from_address:
                    from_address.add_tag('mail_from')

        email_details[KEY_ENV_RCPT_TO] = env_rcpt_to
        email_details[KEY_ENV_MAIL_FROM] = env_mail_from

        for rcpt_to in email_details[KEY_ENV_RCPT_TO]:
            address = normalize_email_address(rcpt_to)
            if address:
                if mail_to is None:
                    mail_to = address

                if is_local_email_domain(address):
                    analysis.add_ioc(I_EMAIL_TO_ADDRESS, address, status='Informational', tags=['to_address'])
                else:
                    analysis.add_ioc(I_EMAIL_TO_ADDRESS, address, tags=['to_address'])

                to_address = analysis.add_observable(F_EMAIL_ADDRESS, address)
                if to_address and mail_from:
                    analysis.add_observable(F_EMAIL_CONVERSATION, create_email_conversation(mail_from, address))
        
        email_details[KEY_TO] = target_email.get_all('to', [])
        email_details[KEY_TO_ADDRESSES] = get_address_list(target_email, 'to')
        for addr in email_details[KEY_TO]:
            address = normalize_email_address(decode_rfc2822(addr))
            if address:
                # if we don't know who it was delivered to yet then we grab the first To:
                if mail_to is None:
                    mail_to = address

                if is_local_email_domain(address):
                    analysis.add_ioc(I_EMAIL_TO_ADDRESS, address, status='Informational', tags=['to_address'])
                else:
                    analysis.add_ioc(I_EMAIL_TO_ADDRESS, address, tags=['to_address'])

                to_address = analysis.add_observable(F_EMAIL_ADDRESS, address)
                if to_address:
                    to_address.add_tag('mail_to')
                    if mail_from:
                        analysis.add_observable(F_EMAIL_CONVERSATION, create_email_conversation(mail_from, address))

        for addr in email_details[KEY_TO_ADDRESSES]:
            address = normalize_email_address(decode_rfc2822(addr))
            if address:
                if is_local_email_domain(address):
                    analysis.add_observable(F_EMAIL_ADDRESS, address)

        if 'cc' in target_email:
            email_details[KEY_CC] = get_address_list(target_email, 'cc')
            for address in email_details[KEY_CC]:
                if is_local_email_domain(address):
                    analysis.add_ioc(I_EMAIL_CC_ADDRESS, address, status='Informational', tags=['cc_address'])
                else:
                    analysis.add_ioc(I_EMAIL_CC_ADDRESS, address, tags=['cc_address'])

                cc_address = analysis.add_observable(F_EMAIL_ADDRESS, address)
                if cc_address:
                    cc_address.add_tag('cc')
                    if mail_from:
                        analysis.add_observable(F_EMAIL_CONVERSATION, create_email_conversation(mail_from, address))

        if 'x-sender' in target_email:
            email_details[KEY_X_SENDER] = get_address_list(target_email, 'x-sender')
            for address in email_details[KEY_X_SENDER]:
                analysis.add_ioc(I_EMAIL_X_SENDER, address, tags=['x-sender'])

                x_sender_address = analysis.add_observable(F_EMAIL_ADDRESS, address)
                if x_sender_address:
                    x_sender_address.add_tag('x-sender')

        if 'x-sender-id' in target_email:
            email_details[KEY_X_SENDER_ID] = get_address_list(target_email, 'x-sender-id')
            for address in email_details[KEY_X_SENDER_ID]:
                analysis.add_ioc(I_EMAIL_X_SENDER_ID, address, tags=['x-sender-id'])

                x_sender_id_address = analysis.add_observable(F_EMAIL_ADDRESS, address)
                if x_sender_id_address:
                    x_sender_id_address.add_tag('x-sender-id')

        if 'x-auth-id' in target_email:
            email_details[KEY_X_AUTH_ID] = get_address_list(target_email, 'x-auth-id')
            for address in email_details[KEY_X_AUTH_ID]:
                analysis.add_ioc(I_EMAIL_X_AUTH_ID, address, tags=['x-auth-id'])

                x_auth_id_address = analysis.add_observable(F_EMAIL_ADDRESS, address)
                if x_auth_id_address:
                    x_auth_id_address.add_tag('x-auth-id')

        if 'x-original-sender' in target_email:
            email_details[KEY_X_ORIGINAL_SENDER] = get_address_list(target_email, 'x-original-sender')
            for address in email_details[KEY_X_ORIGINAL_SENDER]:
                analysis.add_ioc(I_EMAIL_X_ORIGINAL_SENDER, address, tags=['x-original-sender'])

                x_original_sender_address = analysis.add_observable(F_EMAIL_ADDRESS, address)
                if x_original_sender_address:
                    x_original_sender_address.add_tag('x-original-sender')

        if 'reply-to' in target_email:
            email_details[KEY_REPLY_TO] = target_email['reply-to']
            address = normalize_email_address(target_email['reply-to'])
            if address:
                email_details[KEY_REPLY_TO_ADDRESS] = address

                analysis.add_ioc(I_EMAIL_REPLY_TO, address, tags=['reply_to'])

                reply_to = analysis.add_observable(F_EMAIL_ADDRESS, address)
                if reply_to:
                    reply_to.add_tag('reply_to')
                    #if mail_to:
                        #analysis.add_observable(F_EMAIL_CONVERSATION, create_email_conversation(address, mail_to))

        if 'return-path' in target_email:
            email_details[KEY_RETURN_PATH] = target_email['return-path']
            address = normalize_email_address(target_email['return-path'])
            if address:
                analysis.add_ioc(I_EMAIL_RETURN_PATH, address, tags=['return_path'])

                return_path = analysis.add_observable(F_EMAIL_ADDRESS, address)
                if return_path:
                    return_path.add_tag('return_path')
                    #if mail_to:
                        #analysis.add_observable(F_EMAIL_CONVERSATION, create_email_conversation(address, mail_to))
        
        if 'subject' in target_email:
            email_details[KEY_SUBJECT] = target_email['subject']
            if target_email['subject']:
                analysis.add_observable(F_EMAIL_SUBJECT, target_email['subject'])
                analysis.add_ioc(I_EMAIL_SUBJECT, target_email['subject'], tags=['subject'])

        if 'message-id' in target_email:
            email_details[KEY_MESSAGE_ID] = target_email['message-id']
            message_id_observable = analysis.add_observable(
                    F_MESSAGE_ID, 
                    normalize_message_id(target_email['message-id']),
                    o_time=received_time)
            analysis.add_ioc(I_EMAIL_MESSAGE_ID, target_email['message-id'], status='Informational')

            if message_id_observable: 
                # this module will extract an email from the archives based on the message-id
                # we don't want to do that here so we exclude that analysis
                message_id_observable.exclude_analysis(MessageIDAnalyzer)

            if mail_to:
                if is_local_email_domain(mail_to):
                    email_delivery_observable = analysis.add_observable(F_EMAIL_DELIVERY,
                                                create_email_delivery(email_details[KEY_MESSAGE_ID], mail_to))

            for rcpt_to in env_rcpt_to:
                if is_local_email_domain(rcpt_to):
                    email_delivery_observable = analysis.add_observable(F_EMAIL_DELIVERY,
                                                create_email_delivery(email_details[KEY_MESSAGE_ID], rcpt_to))

            # when the have the SMTP envelope data

        # the rest of these details are for the generate logging output

        # extract CC and BCC recipients
        cc = []
        if 'cc' in target_email:
            cc = [e.strip() for e in target_email['cc'].split(',')]

        bcc = []
        if 'bcc' in target_email:
            bcc = [e.strip() for e in target_email['bcc'].split(',')]

        path = []
        for header in target_email.get_all('received', []):
            m = _PATTERN_RECEIVED_IPADDR.match(header)
            if not m:
                continue

            path_item = m.group(1)
            path.append(path_item)

        user_agent = None
        if 'user-agent' in target_email:
            user_agent = target_email['user-agent']

        x_mailer = None
        if 'x-mailer' in target_email:
            x_mailer = target_email['x-mailer']
            analysis.add_ioc(I_EMAIL_X_MAILER, x_mailer, status='Informational', tags=['x-mailer'])

        # sender IP address (office365)
        if 'x-originating-ip' in target_email:
            value = target_email['x-originating-ip']
            value = re.sub(r'[^0-9\.]', '', value) # these seem to have extra characters added
            email_details[KEY_ORIGINATING_IP] = value
            analysis.add_ioc(I_EMAIL_X_ORIGINATING_IP, value, tags=['x-originating-ip'])
            ipv4 = analysis.add_observable(F_IPV4, value, o_time=received_time)
            if ipv4:
                ipv4.add_tag('sender_ip')

        if 'x-sender-ip' in target_email:
            value = target_email['x-sender-ip']
            value = re.sub(r'[^0-9\.]', '', value)  # these seem to have extra characters added
            email_details[KEY_X_SENDER_IP] = value
            analysis.add_ioc(I_EMAIL_X_SENDER_IP, value, tags=['x-sender-ip'])
            ipv4 = analysis.add_observable(F_IPV4, value, o_time=received_time)
            if ipv4:
                ipv4.add_tag('sender_ip')

        # is the subject rfc2822 encoded?
        if KEY_SUBJECT in email_details:
            email_details[KEY_DECODED_SUBJECT] = decode_rfc2822(email_details[KEY_SUBJECT])
            analysis.add_ioc(I_EMAIL_SUBJECT, decode_rfc2822(email_details[KEY_SUBJECT]), tags=['subject'])

        # get the first and last received header values
        last_received = None
        first_received = None
        path = None
        for header, value in email_details[KEY_HEADERS]:
            if header.lower().startswith('received'):
                if not last_received:
                    last_received = value
                first_received = value

        # START ATTACHMENT PARSING

        unknown_index = 0

        # we use this later when we write the log message
        attachments = [] # of ( size, type, name, sha256 )

        def __recursive_parser(target):
            nonlocal target_message_id

            # if this attachment is an email and it's not the target email
            # OR this attachment is not a multipart attachment (is a single file)
            # THEN we want to extract it as a another file for analysis

            # is this another email or a single file attachment?
            if target.get_content_type() == 'message/rfc822' or not target.is_multipart():

                file_name = None

                # do not extract the target email
                if target.get_content_type() == 'message/rfc822':
                    # the actual message-id will be in one of the payloads of the email
                    for payload in target.get_payload():
                        if 'message-id' in payload and payload['message-id'].strip() == target_message_id:
                            return

                    # if we are going to extract it then we name it here
                    file_name = '{}.email.rfc822'.format(_file.value)

                # extract it
                if not file_name:
                    file_name = target.get_filename()

                if file_name:
                    decoded_header = email.header.decode_header(file_name)
                    if decoded_header:
                        decoded_header, charset = decoded_header[0]
                        if charset:
                            try:
                                file_name = decoded_header.decode(charset, errors='replace')
                            except LookupError as e:
                                logging.warning(str(e))

                    file_name = re.sub(r'[\r\n]', '', file_name)
                    analysis.add_ioc(I_EMAIL_ATTACHMENT_NAME, file_name, tags=['attachment'])

                else:
                    file_name = '{}.unknown_{}_{}_000'.format(_file.value, target.get_content_maintype(), 
                                                                           target.get_content_subtype())

                # sanitize the file name
                sanitized_file_name = re.sub(r'_+', '_', re.sub(r'\.\.', '_', re.sub(r'/', '_', file_name)))
                if file_name != sanitized_file_name:
                    logging.debug("changed file name from {} to {}".format(file_name, sanitized_file_name))
                    file_name = sanitized_file_name

                if not file_name:
                    file_name = '{}.unknown_{}_{}_000'.format(_file.value, target.get_content_maintype(), 
                                                                           target.get_content_subtype())

                # make sure the file name isn't too long
                if len(file_name) > 120:
                    logging.debug("file name {} is too long".format(file_name))
                    _file_name, _file_ext = os.path.splitext(file_name)
                    # this can be wrong too
                    if len(_file_ext) > 40:
                        _file_ext = '.unknown'
                    file_name = '{}{}'.format(file_name[:120], _file_ext)

                # make sure it's unique
                file_path = os.path.join(self.root.storage_dir, file_name)
                while True:
                    if not os.path.exists(file_path):
                        break

                    _file_name, _file_ext = os.path.splitext(os.path.basename(file_path))
                    m = re.match('(.+)_([0-9]{3})$', _file_name)
                    if m:
                        _file_name = m.group(1)
                        index = int(m.group(2)) + 1
                    else:
                        index = 0

                    _file_name = '{}_{:03}'.format(_file_name, index)
                    file_path = '{}{}'.format(_file_name, _file_ext)
                    file_path = os.path.join(self.root.storage_dir, file_path)

                # figure out what the payload should be
                if target.get_content_type() == 'message/rfc822':
                    part = target.get_payload()
                    part = part[0]
                    payload = part.as_bytes()
                elif target.is_multipart():
                    # in the case of email attachments we need the whole things (including headers)
                    payload = target.as_bytes()
                else:
                    # otherwise we just need the decoded contents as bytes
                    payload = target.get_payload(decode=True)

                with open(file_path, 'wb') as fp:
                    fp.write(payload)

                logging.debug("extracted {} from {}".format(file_path, _file.value))

                extracted_file = analysis.add_observable(
                F_FILE, os.path.relpath(file_path, start=self.root.storage_dir))

                if extracted_file: 
                    extracted_file.add_directive(DIRECTIVE_EXTRACT_URLS)

                    if target.get_content_type() == 'text/plain':
                        extracted_file.add_directive(DIRECTIVE_PREVIEW)

                # XXX I can't remember why we are still doing the attachment thing
                attachments.append((len(payload), target.get_content_type(), 
                                    file_name, hashlib.sha256(payload).hexdigest()))
                 
            # otherwise, if it's a multi-part then we want to recurse into it
            elif target.is_multipart():
                for part in target.get_payload():
                    _recursive_parser(part)

            else:
                raise RuntimeError("parsing logic error: {}".format(_file.value))

        def _recursive_parser(*args, **kwargs):
            try:
                return __recursive_parser(*args, **kwargs)
            except Exception as e:
                logging.warning("recursive parsing failed on {}: {}".format(_file.value, e))
                #report_exception()
                target_path = os.path.join(saq.DATA_DIR, 'review', 'rfc822', '{}.{}'.format(
                                           _file.value, datetime.datetime.now().strftime('%Y%m%d%H%M%S')))
                shutil.copy(os.path.join(self.root.storage_dir, _file.value), target_path)

        _recursive_parser(target_email)

        # END ATTACHMENT PARSING

        # generate data suitable for logging
        log_entry = {
            'date': saq.LOCAL_TIMEZONE.localize(datetime.datetime.now()).strftime('%Y-%m-%d %H:%M:%S.%f %z'),
            'first_received': first_received,
            'last_received': last_received,
            'env_mail_from': email_details[KEY_ENV_MAIL_FROM] if KEY_ENV_MAIL_FROM in email_details else None,
            'env_rcpt_to': email_details[KEY_ENV_RCPT_TO] if KEY_ENV_RCPT_TO in email_details else [],
            'mail_from': email_details[KEY_FROM] if KEY_FROM in email_details else None,
            'mail_to': email_details[KEY_TO] if KEY_TO in email_details else [],
            'reply_to': email_details[KEY_REPLY_TO] if KEY_REPLY_TO in email_details else None,
            'cc': cc,
            'bcc': bcc,
            'message_id': email_details[KEY_MESSAGE_ID] if KEY_MESSAGE_ID in email_details else None,
            'subject': email_details[KEY_SUBJECT] if KEY_SUBJECT in email_details else None,
            'path': path,
            'size': _file.size,
            'user_agent': user_agent,
            'x_mailer': x_mailer,
            'originating_ip': email_details[KEY_ORIGINATING_IP] if KEY_ORIGINATING_IP in email_details else None,
            'headers': ['{}: {}'.format(h[0], re.sub('[\t\n]', '', h[1])) for h in email_details[KEY_HEADERS] if not h[0].lower().startswith('x-ms-exchange-')] if KEY_HEADERS in email_details else None,
            'attachment_count': len(attachments),
            'attachment_sizes': [a[0] for a in attachments],
            'attachment_types': [a[1] for a in attachments],
            'attachment_names': [a[2] for a in attachments],
            'attachment_hashes': [a[3] for a in attachments],
            'thread_topic': target_email['thread-topic'] if 'thread-topic' in target_email else None,
            'thread_index': target_email['thread-index'] if 'thread-index' in target_email else None,
            'refereneces': target_email['references'] if 'references' in target_email else None,
            'x_sender': target_email['x-sender'] if 'x-sender' in target_email else None,
        }

        email_details[KEY_LOG_ENTRY] = log_entry
        analysis.email = email_details

        # create a file with just the header information and scan that separately
        if KEY_HEADERS in email_details:
            headers_path = os.path.join(self.root.storage_dir, '{}.headers'.format(_file.value))
            if os.path.exists(headers_path):
                logging.warning("headers file {} already exists".format(headers_path))
            else:
                with open(headers_path, 'w') as fp:
                    fp.write('\n'.join(['{}: {}'.format(h[0], h[1]) for h in email_details[KEY_HEADERS]]))

                headers_file = analysis.add_observable(F_FILE, os.path.relpath(
                                                       headers_path, start=self.root.storage_dir))

                # we don't want to analyze this with the email analyzer
                if headers_file: 
                    headers_file.exclude_analysis(self)

        # are we renaming the root analysis?
        if _file.has_directive(DIRECTIVE_RENAME_ANALYSIS):
            if KEY_SUBJECT in email_details and email_details[KEY_SUBJECT]:
                self.root.description += ' - ' + email_details[KEY_SUBJECT]

        mail_rcpt_to = log_entry['env_rcpt_to'] if log_entry['env_rcpt_to'] else log_entry['mail_to']
        logging.info("scanning email [{}] {} from {} to {} subject {}".format(
                     self.root.uuid,
                     log_entry['message_id'], log_entry['mail_from'], mail_rcpt_to,
                     log_entry['subject']))

        return True

    def analyze_missing_stream(self, _file):
        """Analyzes the output of bro failing to capture the stream data but still extracted protocol meta and files."""

        file_path = os.path.join(self.root.storage_dir, _file.value)
        extracted_dir = '{}.extracted'.format(file_path)
        if not os.path.isdir(extracted_dir):
            try:
                os.mkdir(extracted_dir)
            except Exception as e:
                logging.error("unable to create directory {}: {}".format(extracted_dir, e))
                return False

        analysis = self.create_analysis(_file)

        # extract all the things into the brotex_dir
        p = Popen(['tar', 'xf', file_path, '-C', extracted_dir], 
                  stdout=PIPE, stderr=PIPE, universal_newlines=True)
        stdout, stderr = p.communicate()
        p.wait()

        if p.returncode:
                logging.warning("unable to extract files from {} (tar returned error code {}".format(
                                _file, p.returncode))
                return False

        if stderr:
            logging.warning("tar reported errors on {}: {}".format(_file, stderr))

        # iterate over all the extracted files
        # map message numbers to the connection file
        connection_files = {} # key = message_number, value = path to connection file
        for dirpath, dirnames, filenames in os.walk(extracted_dir):
            for file_name in filenames:
                m = _pattern_brotex_connection.match(file_name)
                if m:
                    # keep track of the largest trans_depth
                    trans_depth = m.group(1)
                    connection_files[trans_depth] = os.path.join(dirpath, file_name)

                full_path = os.path.join(dirpath, file_name)
                # go ahead and add every file to be scanned
                _file = analysis.add_observable(F_FILE, os.path.relpath(full_path, start=self.root.storage_dir))
                if _file: _file.add_directive(DIRECTIVE_EXTRACT_URLS)

        def _parse_bro_mv(value):
            """Parse bro multivalue field."""
            # interpreting what I see here...
            if not value.startswith('{^J^I') and value.endswith('^J}'):
                return [ value ]

            return value[len('{^J^I]')-1:-len('^J}')].split(',^J^I')

        # parse each message
        for message_number in connection_files.keys():
            details = { }

            # parse the connection file
            logging.debug("parsing bro connection file {}".format(connection_files[message_number]))
            with open(connection_files[message_number], 'r') as fp:
                # these files are generated by the brotex.bro script in the brotex git repo
                # they are stored in the following order
                uid = fp.readline().split(' = ', 1)[1].strip()
                mailfrom = fp.readline().split(' = ', 1)[1].strip()
                rcptto = fp.readline().split(' = ', 1)[1].strip()
                from_ = fp.readline().split(' = ', 1)[1].strip()
                to_ = fp.readline().split(' = ', 1)[1].strip()
                reply_to = fp.readline().split(' = ', 1)[1].strip()
                in_reply_to = fp.readline().split(' = ', 1)[1].strip()
                msg_id = fp.readline().split(' = ', 1)[1].strip()
                subject= fp.readline().split(' = ', 1)[1].strip()
                x_originating_ip = fp.readline().split(' = ', 1)[1].strip()

            # some of these fields are multi value fields
            rcptto = _parse_bro_mv(rcptto)
            to_ = _parse_bro_mv(to_)

            details[KEY_ENV_MAIL_FROM] = mailfrom
            details[KEY_ENV_RCPT_TO] = rcptto
            details[KEY_FROM] = from_
            details[KEY_TO] = to_
            details[KEY_SUBJECT] = subject
            details[KEY_REPLY_TO] = reply_to
            #details[KEY_IN_REPLY_TO] = in_reply_to
            details[KEY_MESSAGE_ID] = msg_id
            details[KEY_ORIGINATING_IP] = x_originating_ip

            analysis.email = details

            # add the appropriate observables
            mailfrom_n = None
            if mailfrom:
                mailfrom_n = normalize_email_address(mailfrom)
                if mailfrom_n:
                    analysis.add_observable(F_EMAIL_ADDRESS, mailfrom_n)
                    if self.whitelist.is_whitelisted(WHITELIST_TYPE_SMTP_FROM, mailfrom_n):
                        _file.mark_as_whitelisted()
            
            for address in rcptto:
                if address:
                    address_n = normalize_email_address(address)
                    if address_n:
                        analysis.add_observable(F_EMAIL_ADDRESS, address_n)
                        if mailfrom_n:
                            analysis.add_observable(F_EMAIL_CONVERSATION, create_email_conversation(mailfrom,
                                                    address_n))
                            if self.whitelist.is_whitelisted(WHITELIST_TYPE_SMTP_TO, address_n):
                                _file.mark_as_whitelisted()

            from_n = None
            if from_:
                from_n = normalize_email_address(from_)
                if from_n:
                    analysis.add_observable(F_EMAIL_ADDRESS, from_n)
                    if self.whitelist.is_whitelisted(WHITELIST_TYPE_SMTP_FROM, from_n):
                        _file.mark_as_whitelisted()

            for address in to_:
                address_n = normalize_email_address(address_n)
                if address_n:
                    analysis.add_observable(F_EMAIL_ADDRESS, address_n)
                    if self.whitelist.is_whitelisted(WHITELIST_TYPE_SMTP_TO, address_n):
                        _file.mark_as_whitelisted()

                if from_:
                    analysis.add_observable(F_EMAIL_CONVERSATION, create_email_conversation(
                                            normalize_email_address(from_),
                                            normalize_email_address(address)))

            if x_originating_ip:
                analysis.add_observable(F_IPV4, x_originating_ip)

        return True


    def execute_analysis(self, _file):

        from saq.modules.file_analysis import FileTypeAnalysis

        # is this a "missing stream archive" that gets generated by the BrotexSMTPPackageAnalyzer module?
        if _pattern_brotex_missing_stream_package.match(os.path.basename(_file.value)):
            return self.analyze_missing_stream(_file)

        # is this an RFC 822 email?
        file_type_analysis = self.wait_for_analysis(_file, FileTypeAnalysis)
        if not file_type_analysis or not file_type_analysis.file_type:
            logging.debug("missing file type analysis for {}:".format(_file))
            return False

        is_email = 'RFC 822 mail' in file_type_analysis.file_type
        is_email |= 'message/rfc822' in file_type_analysis.file_type
        is_email |= 'message/rfc822' in file_type_analysis.mime_type
        is_email |= _file.has_directive(DIRECTIVE_ORIGINAL_EMAIL)

        #if not is_email:
            #header_count = 0
            #try:
                #with open(os.path.join(self.root.storage_dir, _file.value), 'r') as fp:
                    #while True:
                        #line = fp.readline(1024)
                        #m = RE_EMAIL_HEADER.match(line)
                        #if m:
                            #header_count += 1
                            #continue

                        ## have we reached the end of the headers?
                        #if line.strip() == '':
                            #break

                        #m = RE_EMAIL_HEADER_CONTINUE.match(line)
                        #if m:
                            #continue

                        ## we read some non-email header content
                        #header_count = 0
                        #break

                #if header_count > 5: # completely arbitrary value
                    #logging.debug("detected email file {} by inspecting contents".format(_file.value))
                    #is_email = True

            #except Exception as e:
                #logging.debug("unable to determine if {} is an email: {}".format(_file.value, e))

        if not is_email:
            logging.debug("unsupported file type for email analysis: {} {}".format(
                          file_type_analysis.file_type,
                          file_type_analysis.mime_type))
            return False

        return self.analyze_rfc822(_file)

class EmailArchiveResults(Analysis):
    def initialize_details(self):
        self.details = None

    @property
    def archive_path(self):
        return self.details

    def generate_summary(self):
        if not self.details:
            return None

        return "Archive Path - {}".format(self.details)

class EmailArchiveAction(AnalysisModule):
    def __init__(self, *args, **kwargs):
        super().__init__(*args, **kwargs)
    
        # the server_id value of the archive_server table
        # this will get set once
        self.hostname = socket.gethostname().lower()
        self.server_id = None

    @property
    def valid_observable_types(self):
        return [ F_FILE ]

    @property
    def required_directives(self):
        return [ DIRECTIVE_ARCHIVE ]

    @property
    def generated_analysis_type(self):
        return EmailArchiveResults

    def _get_email_md5(self, _file):
        """Returns the md5 hash for a given email file."""
        _file.compute_hashes()
        email_md5 = _file.md5_hash

        if not email_md5:
            return None

        return email_md5.lower()

    def execute_analysis(self, _file):
        # has this been whitelisted?
        if _file.whitelisted:
            logging.debug(f"{_file.value} has been whitelisted - not archiving")
            return False

        # if this file has been decrypted from the archives then we obviously don't need to process any further
        if _file.has_tag('decrypted_email'):
            # this should not happen now
            logging.warning(f"detected decrypted email {_file.value} as original email")
            return False

        email_analysis = self.wait_for_analysis(_file, EmailAnalysis)
        if not email_analysis:
            return None

        email_md5 = self._get_email_md5(_file)
        if not email_md5:
            # this should not happen
            logging.error(f"email file {_file.value} missing md5?")
            return False

        analysis = self.create_analysis(_file)
        self.initialize_state() # for recording the archive_ids of emails we archive

        # if we have the encryption password set then we use it to store an encrypted copy of the email
        if saq.ENCRYPTION_PASSWORD:
            archive_dir = os.path.join(saq.DATA_DIR, self.config['archive_dir'], self.hostname, email_md5[0:3])
            if not os.path.isdir(archive_dir):
                logging.debug(f"creating archive directory {archive_dir}")

                try:
                    os.makedirs(archive_dir)
                except:
                    # it might have already been created by another process
                    # mkdir is an atomic operation (FYI)
                    if not os.path.isdir(archive_dir):
                        raise Exception(f"unable to create archive directory {archive_dir}: {e}")

            source_path = os.path.join(self.root.storage_dir, _file.value)
            archive_path = '{}.gz'.format(os.path.join(archive_dir, email_md5))
            if os.path.exists('{}.e'.format(archive_path)):
                logging.info(f"archive path {archive_path}.e already exists")
                analysis.details = archive_path
                return True
                
            # compress the data
            logging.debug(f"compressing {archive_path}")
            try:
                with open(source_path, 'rb') as fp_in:
                    with gzip.open(archive_path, 'wb') as fp_out:
                        shutil.copyfileobj(fp_in, fp_out)

            except Exception as e:
                logging.error(f"compression failed for {archive_path}: {e}".format(archive_path, e))
                return False

            # encrypt the archive file
            encrypted_file = f'{archive_path}.e'

            try:
                encrypt(archive_path, encrypted_file)
            except Exception as e:
                logging.error(f"unable to encrypt archived email {archive_path}: {e}")

            logging.info(f"archived email {archive_path} to {encrypted_file}")

            # delete the unencrypted copy
            if os.path.exists(encrypted_file):
                try:
                    os.remove(archive_path)
                except Exception as e:
                    logging.error(f"unable to delete unencrypted archive file {archive_path}: {e}")
            else:
                logging.error(f"expected encrypted output file {encrypted_file} does not exist")
                return False

            analysis.details = archive_path

        self.index_email(_file, email_analysis)
        return True

    def index_email(self, _file, email_analysis):

        #
        # update the email-archive database with the meta data of this email
        # NOTE that we do this regardless of archiving the file locally

        email_md5 = self._get_email_md5(_file)
        if not email_md5:
            return

        with get_db_connection('email_archive') as db:
            c = db.cursor()

            # do we have our server_id yet?
            if not self.server_id:
                c.execute("SELECT server_id FROM archive_server WHERE hostname = %s", (self.hostname,))
                try:
                    row = c.fetchone() 
                    self.server_id = row[0]
                    logging.debug(f"got server_id {self.server_id} for {self.hostname}")
                except:
                    # create the server_id if it does not exist yet
                    execute_with_retry(db, c, "INSERT IGNORE INTO archive_server ( hostname ) VALUES ( %s )", 
                                      (self.hostname,))
                    db.commit()

                    c.execute("SELECT server_id FROM archive_server WHERE hostname = %s", (self.hostname,))
                    row = c.fetchone() 
                    self.server_id = row[0]
                    logging.debug(f"created server_id {self.server_id} for {self.hostname}")

            execute_with_retry(db, c, "INSERT IGNORE INTO archive ( server_id, md5 ) VALUES ( %s, UNHEX(%s) )",
                              (self.server_id, email_md5))
            archive_id = c.lastrowid

            # see https://dev.mysql.com/doc/refman/8.0/en/information-functions.html#function_last-insert-id
            # if we did NOT insert a new entry then we get a 0 back
            if archive_id != 0:
                self.state[email_md5] = archive_id
            else:
                if email_md5 in self.state:
                    archive_id = self.state[email_md5]

            logging.debug(f"got archive_id {archive_id} for email {_file.value}")

            transactions = []

            def _normalize_email_address(addrs):
                if not isinstance(addrs, list):
                    addrs = [ addrs ]

                for address in addrs:
                    _name, _address = email.utils.parseaddr(decode_rfc2822(address))
                    if _address:
                        yield _address
                    else:
                        yield address

            if email_analysis.env_rcpt_to:
                for env_to in _normalize_email_address(email_analysis.env_rcpt_to[0]):
                    transactions.append(('env_to', env_to))

            if email_analysis.mail_from:
                for body_from in _normalize_email_address(email_analysis.mail_from):
                    transactions.append(('body_from', body_from))

            if email_analysis.mail_to:
                for body_to in _normalize_email_address(email_analysis.mail_to):
                    transactions.append(('body_to', body_to))

            if email_analysis.subject:
                transactions.append(('subject', email_analysis.subject))

            if email_analysis.decoded_subject:
                transactions.append(('decoded_subject', email_analysis.decoded_subject))

            if email_analysis.message_id:
                transactions.append(('message_id', email_analysis.message_id))

            from saq.modules.file_analysis import FileHashAnalysis

            def _callback(target):
                if isinstance(target, Observable) and target.type == F_URL:
                    transactions.append(('url', target.value))

                if isinstance(target, FileHashAnalysis):
                    if target.md5:
                        transactions.append(('content', target.md5))
                    
            recurse_tree(_file, _callback)

            # update the fast search indexes
            for field, email_property in transactions:
                hasher = hashlib.md5()
                # not the greatest idea to use the ascii encoding for this...
                hasher.update(email_property.encode('ascii', errors='ignore'))
                property_md5 = hasher.hexdigest()

                execute_with_retry(db, c, 
                    "INSERT IGNORE INTO archive_index ( field, hash, archive_id ) VALUES ( %s, UNHEX(%s), %s )",
                    (field, property_md5, archive_id))
                execute_with_retry(db, c, 
                    "INSERT IGNORE INTO archive_search ( field, value, archive_id ) VALUES ( %s, %s, %s )", 
                    (field, email_property[:2083], archive_id))

            db.commit()

    #
    # url and content data found in attachments can (will) be added after we initially record the archive analysis

    def execute_post_analysis(self):
        for _file in self.root.find_observables(F_FILE):
            email_analysis = _file.get_analysis(EmailAnalysis)
            if not email_analysis:
                continue

            self.index_email(_file, email_analysis)

    # this was broken when we moved to analysis modes
    # see https://github.com/IntegralDefense/ACE/issues/172

    #@property
    #def maintenance_frequency(self):
        #return 60 # execute every 60 seconds

    #def execute_maintenance(self):
        #from saq.email import maintain_archive
        #maintain_archive()

class EmailConversationFrequencyAnalysis(Analysis):
    """How often does this external person email this internal person?"""
    def initialize_details(self):
        self.details = { }

    def generate_summary(self):
        if self.details is None:
            return None

        if 'source_count' not in self.details:
            return None

        result = 'Email Conversation Frequency Analysis -'
        if not self.details['source_count']:
            return '{} first time received'.format(result)

        return '{} {} emails received before, {} to this user'.format(result, 
            self.details['source_count'],
            self.details['dest_count'])

class EmailConversationFrequencyAnalyzer(AnalysisModule):
    def verify_environment(self):
        self.verify_config_exists('cooldown_period')
        self.verify_config_exists('conversation_count_threshold')

    @property
    def conversation_count_threshold(self):
        # when two people email each other frequently we want to know that
        # this is the minimum number of times we've seen this email address email this other email address
        # that we consider to be "frequent"
        return self.config.getint('conversation_count_threshold')

    @property
    def generated_analysis_type(self):
        return EmailConversationFrequencyAnalysis

    @property
    def valid_observable_types(self):
        return F_EMAIL_CONVERSATION

    def execute_analysis(self, email_conversation):
        # are we on cooldown?
        # XXX this should be done from the engine!
        if self.cooldown_timeout:
            logging.debug("{} on cooldown - not checking".format(self))
            return False

        mail_from, rcpt_to = parse_email_conversation(email_conversation.value)

        # how often do we see this email address sending us emails?
        source_count = 0
        try:
            source_count = query_brocess_by_source_email(mail_from)
        except Exception as e:
            logging.error("unable to query brocess: {}".format(e))
            report_exception()
            self.enter_cooldown()
            return False

        if not source_count:
            email_conversation.add_tag('new_sender')

        analysis = self.create_analysis(email_conversation)
        analysis.details = { 'source_count': source_count }

        # if this is the first time we've ever seen this email address then we don't need to do any
        # more frequency analysis
        if source_count:
            # how often do these guys talk?
            conversation_count = 0
            try:
                conversation_count = query_brocess_by_email_conversation(mail_from, rcpt_to)

                # do these guys talk a lot?
                if conversation_count >= self.conversation_count_threshold:
                    email_conversation.add_tag('frequent_conversation')

                analysis.details['dest_count'] = conversation_count
                return True

            except Exception as e:
                logging.error("unable to query brocess: {}".format(e))
                report_exception()
                self.enter_cooldown()
                return False

        return True

class EmailConversationAttachmentAnalysis(Analysis):
    """Has someone who has never sent us an email before sent us an attachment used in attacks?"""
    def initialize_details(self):
        self.details = None # not used

class EmailConversationAttachmentAnalyzer(AnalysisModule):
    @property
    def generated_analysis_type(self):
        return EmailConversationAttachmentAnalysis

    @property
    def valid_observable_types(self):
        return F_FILE

    def execute_analysis(self, _file):
        from saq.modules.file_analysis import FileTypeAnalysis

        # the file that we are looking at is word documents and the like
        file_analysis = self.wait_for_analysis(_file, FileTypeAnalysis)
        if file_analysis is None:
            return False

        # this is really only valid for email scanning
        # look for a file with EmailAnalysis
        if len(self.root.get_analysis_by_type(EmailAnalysis)) == 0:
            return False

        if not file_analysis.is_office_document:
            return False

        # is there a macro anywhere?
        if not _file.search_tree(tags='macro'):
            return False

        # wait for email conversation analysis to complete
        is_new_sender = False
        for ec_observable in self.root.get_observables_by_type(F_EMAIL_CONVERSATION):
            if ec_observable.get_analysis(EmailConversationFrequencyAnalysis) is None:
                continue

            # is this tagged as new_sender?
            if not ec_observable.has_tag('new_sender'):
                continue

            is_new_sender = True
            break

        if not is_new_sender:
            return False

        #_file.add_tag('suspect')
        _file.add_directive(DIRECTIVE_SANDBOX)
        _file.add_detection_point("An email from a new sender contained a macro.")

        analysis = self.create_analysis(_file)
        return True

class EmailConversationLinkAnalysis(Analysis):
    """Has someone who has never sent us an email before sent us a potentially malicious link?"""
    def initialize_details(self):
        self.details = None # not used

class EmailConversationLinkAnalyzer(AnalysisModule):

    def __init__(self, *args, **kwargs):
        super().__init__(*args, **kwargs)
        
        # load the list of url patterns we want to alert on
        self.url_patterns = []
        for key in self.config.keys():
            if key.startswith('url_pattern_'):
                try:
                    pattern = self.config[key]
                    self.url_patterns.append(re.compile(pattern))
                except Exception as e:
                    logging.error(f"unable to add pattern {self.config[key.value]}: {e}")

    @property
    def generated_analysis_type(self):
        return EmailConversationLinkAnalysis

    @property
    def valid_observable_types(self):
        return F_URL

    def execute_analysis(self, url):

        # does this URL match one of our patterns?
        matches = False
        for pattern in self.url_patterns:
            if pattern.search(url.value):
                matches = True
                break

        if not matches:
            return False

        # get the email this url came from
        def _is_email(_file):
            if isinstance(_file, Observable):
                if _file.type == F_FILE:
                    if self.wait_for_analysis(_file, EmailAnalysis):
                        return True

        email = search_down(url, _is_email)
        if not email:
            return False

        email_analysis = email.get_analysis(EmailAnalysis)

        # are any of the email conversations tagged as new sender?
        for ec in email_analysis.get_observables_by_type(F_EMAIL_CONVERSATION):
            if self.wait_for_analysis(ec, EmailConversationFrequencyAnalysis):
                if ec.has_tag('new_sender'):
                    # this is a url we would crawl AND it's from a new sender
                    url.add_detection_point("Suspect URL sent from new sender.")

        analysis = self.create_analysis(url)
        return True

# DEPRECATED
class EmailHistoryAnalysis_v1(Analysis):
    """How many emails did this user receive?  What is the general summary of them?"""

    def initialize_details(self):
        self.details = {
            KEY_EMAILS: None,
        }

    @property
    def emails(self):
        return self.details[KEY_EMAILS]

    @emails.setter
    def emails(self, value):
        assert value is None or isinstance(value, list)
        self.details[KEY_EMAILS] = value

    @property
    def jinja_template_path(self):
        return 'analysis/email_history.html'

    def generate_summary(self):
        if self.emails is None:
            return None

        if not isinstance(self.emails, list):
            logging.error("self.emails should be a list but it is a {0}".format(str(type(self.emails))))
            return None

        return "Bro Email History ({0} recevied emails)".format(len(self.emails))

class EmailHistoryAnalyzer_v1(SplunkAnalysisModule):
    @property
    def generated_analysis_type(self):
        return EmailHistoryAnalysis_v1

    @property
    def valid_observable_types(self):
        return F_EMAIL_ADDRESS

    def execute_analysis(self, email_address):

        self.splunk_query('index=bro sourcetype=bro_smtp {0} | search rcptto = "*{0}*" | sort _time | fields *'.format(email_address.value), 
            self.root.event_time_datetime if email_address.time_datetime is None else email_address.time_datetime)

        if self.search_results is None:
            logging.debug("missing search results after splunk query")
            return False

        analysis = self.create_analysis(email_address)
        analysis.emails = self.json()

class EmailLoggingAnalysis(Analysis):
    def initialize_details(self):
        pass # not used

class EmailLoggingAnalyzer(AnalysisModule):
    def __init__(self, *args, **kwargs):
        super().__init__(*args, **kwargs)

        # splunk log settings
        self.splunk_log_enabled = self.config.getboolean('splunk_log_enabled')
        self.splunk_log_dir = os.path.join(saq.DATA_DIR, saq.CONFIG['splunk_logging']['splunk_log_dir'], 
                                           self.config['splunk_log_subdir'])

        # JSON log settings (for elasticsearch)
        self.json_log_enabled = self.config.getboolean('json_log_enabled')
        self.json_log_path_format = self.config['json_log_path_format']

        # brocess log settings
        self.update_brocess = self.config.getboolean('update_brocess')

    def verify_environment(self):
        self.verify_config_exists('splunk_log_subdir')
        self.create_required_directory(self.splunk_log_dir)
        
    @property
    def generated_analysis_type(self):
        return EmailLoggingAnalysis

    @property
    def valid_observable_types(self):
        return None

    def execute_analysis(self, target):
        return False

    def execute_post_analysis(self):

        from saq.modules.file_analysis import URLExtractionAnalysis

        # process each "original email" in the analysis
        for f in self.root.get_observables_by_type(F_FILE):
            if not f.has_directive(DIRECTIVE_ORIGINAL_EMAIL):
                continue

            self.process_email(f)

        return True

    def process_email(self, email_file):

        analysis = email_file.get_analysis(EmailAnalysis)
        if not analysis:
            # XXX hack - make MUCH better support for whitelisting :-(
            if not email_file.has_tag('whitelisted'):
                logging.warn("missing EmailAnalysis for {} - not logging".format(email_file.value))
            return

        if not analysis.email:
            logging.warn("missing analysis.email for {} - not logging".format(email_file.value))
            return

        # has this been whitelisted?
        if email_file.has_tag('whitelisted'):
            return

        if not analysis.log_entry:
            logging.warning("missing log entry for {}".format(email_file.value))
            return

        logging.debug("creating export logging for {}".format(email_file.value))

        # look for url extracted as well
        extracted_urls = []

        # find all urls starting from this analysis
        def _callback(target):
            nonlocal extracted_urls
            if isinstance(target, Observable) and target.type == F_URL:
                extracted_urls.append(target.value)

        recurse_tree(analysis, _callback)
        # remove duplicates
        extracted_urls = list(set(extracted_urls))

        # since we only extract urls from emails we just find them all in the entire analysis tree
        #for url_extraction in self.root.all_analysis:
            #if not isinstance(url_extraction, URLExtractionAnalysis):
                #continue

            #if url_extraction.details is not None:
                #extracted_urls.extend(url_extraction.details)

        # log where we ended up archiving the email
        archive_path = None
        archive_results = email_file.get_analysis(EmailArchiveResults)
        if archive_results:
            archive_path = archive_results.archive_path

        #url_extraction = email_file.get_analysis(URLExtractionAnalysis)
        #if url_extraction and url_extraction.details:
            # get all the URLs extracted
            #extracted_urls = url_extraction.details

        # so all we need to do now is figure out how to write the data from
        # multiple processes to the same place without collision
        entry = analysis.log_entry.copy()
        entry.update({'extracted_urls': extracted_urls})
        entry.update({'archive_path': None if archive_path is None else os.path.relpath(archive_path, start=saq.SAQ_HOME)})

        try:
            self.export_to_splunk(entry.copy())
        except Exception as e:
            logging.error("unable to create splunk log export for {}: {}".format(email_file, e))

        try:
            self.export_to_es(entry.copy())
        except Exception as e:
            logging.error("unable to create elasticsearch log export for {}: {}".format(email_file, e))

        try:
            self.export_to_brocess(entry.copy())
        except Exception as e:
            logging.error("unable to create brocess data export for {}: {}".format(email_file, e))

        return True

    def export_to_splunk(self, entry):
        """Exports the logging information to a directory where splunk can pick it up."""
        if not self.splunk_log_enabled:
            return

        entry_data = []

        # we have to have splunk extracted urls into a separate index
        extracted_urls = entry['extracted_urls']
        entry['extracted_urls'] = []
        entry['headers'] = 'temporarily removed'

        # remove the timezone info for splunk
        entry['date'] = entry['date'][:-6]

        # for splunk we need to sort the keys alphabetically
        entry_keys = list(entry.keys())

        # there's a couple fields WE don't log to splunk because of internal splunk issues
        # date,attachment_count,attachment_hashes,attachment_names,attachment_sizes,attachment_types,bcc,cc
        # env_mail_from,env_rcpt_to,extracted_urls,first_received,headers,last_received,mail_from,mail_to
        # message_id,originating_ip,path,reply_to,size,subject,user_agent,archive_path,x_mailer
        entry_keys.remove('thread_topic')
        entry_keys.remove('thread_index')
        entry_keys.remove('refereneces')
        entry_keys.remove('x_sender')

        # NOTE we need to make the date first
        # NOTE we also need to make archive_path last :(
        entry_keys.remove('date')
        entry_keys.remove('archive_path')
        entry_keys.remove('x_mailer')
        entry_keys = sorted(entry_keys)
        entry_keys.insert(0, 'date')
        entry_keys.append('archive_path')
        entry_keys.append('x_mailer')

        # we essentially document the fields in this file
        # XXX do we need to do this?
        fields_file = os.path.join(self.splunk_log_dir, 'fields')
        if not os.path.exists(fields_file):
            with open(fields_file, 'w') as fp:
                fp.write(','.join(entry_keys))

        for field in entry_keys:
            # items that are lists are combined with UNIT SEPARATOR
            if isinstance(entry[field], list):
                entry_data.append('\x1F'.join(map(str, entry[field])))
            else:
                entry_data.append(str(entry[field]) if entry[field] else '')

        def _esc(s):
            return str(s).replace('\n', '').replace('\r', '')

        # fields are separated with RECORD SEPARATOR and saved to files with pid appended
        with open(os.path.join(self.splunk_log_dir, 'smtp-{}.{}.log'.format(
                               datetime.datetime.now().strftime('%Y-%m-%d-%H'),
                               os.getpid())), 'a') as fp:
            fp.write('{}\n'.format(_esc('\x1e'.join(entry_data))))

        # we write extracted URLs into a separate log source in splunk
        # each URL gets it's own log entry

        if entry['message_id']:
            with open(os.path.join(self.splunk_log_dir, 'url-{}.{}.log'.format(
                                   datetime.datetime.now().strftime('%Y-%m-%d-%H'),
                                   os.getpid())), 'a') as fp:

                logged_urls = set()
                for url in extracted_urls:
                    # don't log dupes
                    if url in logged_urls:
                        continue

                    logged_urls.add(url)
                    entry_data = [ entry['date'], entry['message_id'], url ]
                    fp.write('{}\n'.format(_esc('\x1e'.join(entry_data))))

    def export_to_es(self, entry):
        """Create the ElasticSearch log entry."""

        if not self.json_log_enabled:
            return

        target_path = os.path.join(saq.DATA_DIR, saq.CONFIG['elk_logging']['elk_log_dir'], 
                                   datetime.datetime.now().strftime(self.json_log_path_format)).format(pid=os.getpid())

        # has the current JSON path
        target_dir = os.path.dirname(target_path)
        if not os.path.exists(target_dir):
            try:
                logging.debug("creating json logging directory {}".format(target_dir))
                os.makedirs(target_dir)
            except Exception as e:
                logging.error("unable to create directory {}: {}".format(target_dir, e))
                return

        with open(target_path, 'a') as fp:
            fp.write(json.dumps(entry))
            fp.write('\n')

    @use_db(name='brocess')
    def export_to_brocess(self, entry, db, c):

        if not self.update_brocess:
            return

        # are we updating the brocess database?
        mail_from = normalize_email_address(entry['mail_from'])
        if not mail_from:
            return

        logging.debug("updating brocess for {}".format(mail_from))

        try:
            for email_address in entry['env_rcpt_to']:
                email_address = normalize_email_address(email_address)
                if not email_address:
                    continue

                sql = """INSERT INTO smtplog ( source, destination, numconnections, firstconnectdate )
                         VALUES (%s, %s, 1, UNIX_TIMESTAMP(NOW()))
                         ON DUPLICATE KEY UPDATE numconnections = numconnections + 1"""
                params = (mail_from, email_address)
                execute_with_retry(db, c, sql, params)

            db.commit()

        except Exception as e:
            logging.error("unable to update brocess: {}".format(e))
            report_exception()

    def OLD_execute_post_analysis(self):

        from saq.modules.file_analysis import URLExtractionAnalysis

        # is this analysis a supported type for email logging?
        if self.root.alert_type != 'mailbox' and self.root.alert_type != 'brotex - smtp - v2':
            return False

        # find the file with the EmailAnalysis attached to it
        analysis = None
        email_file = None
        for o in self.root.all_observables:
            if o.type != F_FILE:
                continue

            analysis = o.get_analysis(EmailAnalysis)
            if not analysis:
                continue

            try:
                if not analysis.email:
                    analysis = None
                    continue
            except Exception as e:
                logging.error("unexpected error when accessing email property of {}".format(analysis))
                report_exception()
                analysis = None
                continue

            email_file = o
            break

        if not analysis:
            return False

        # has this been whitelisted?
        if email_file.has_tag('whitelisted'):
            return False

        if not analysis.log_entry:
            logging.warning("missing log entry for {} in {}".format(email_file, self.root))
            return False

        logging.debug("creating logging for {}".format(email_file))

        # look for url extracted as well
        extracted_urls = []

        # since we only extract urls from emails we just find them all in the entire analysis tree
        for url_extraction in self.root.all_analysis:
            if not isinstance(url_extraction, URLExtractionAnalysis):
                continue

            if url_extraction.details is not None:
                extracted_urls.extend(url_extraction.details)

        # log where we ended up archiving the email
        archive_path = None
        archive_results = email_file.get_analysis(EmailArchiveResults)
        if archive_results:
            archive_path = archive_results.archive_path

        url_extraction = email_file.get_analysis(URLExtractionAnalysis)
        if url_extraction and url_extraction.details:
            # get all the URLs extracted
            extracted_urls = url_extraction.details

        # so all we need to do now is figure out how to write the data from
        # multiple processes to the same place without collision
        entry = analysis.log_entry.copy()
        entry.update({'extracted_urls': []})
        entry.update({'archive_path': None if archive_path is None else os.path.relpath(archive_path, start=saq.SAQ_HOME)})

        entry_data = []

        # sort the keys alphabetically
        # NOTE we need to make the date first
        # NOTE we also need to make archive_path last :(
        entry_keys = list(entry.keys())
        entry_keys.remove('date')
        entry_keys.remove('archive_path')
        entry_keys.remove('x_mailer')
        entry_keys = sorted(entry_keys)
        entry_keys.insert(0, 'date')
        entry_keys.append('archive_path')
        entry_keys.append('x_mailer')

        # we essentially document the fields in this file
        # XXX do we need to do this?
        fields_file = os.path.join(self.splunk_log_dir, 'fields')
        if not os.path.exists(fields_file):
            with open(fields_file, 'w') as fp:
                fp.write(','.join(entry_keys))

        for field in entry_keys:
            # items that are lists are combined with UNIT SEPARATOR
            if isinstance(entry[field], list):
                entry_data.append('\x1F'.join(map(str, entry[field])))
            else:
                entry_data.append(str(entry[field]) if entry[field] else '')

        def _esc(s):
            return str(s).replace('\n', '').replace('\r', '')

        # fields are separated with RECORD SEPARATOR and saved to files with pid appended
        with open(os.path.join(self.splunk_log_dir, 'smtp-{}.{}.log'.format(
                               datetime.datetime.now().strftime('%Y-%m-%d-%H'), 
                               os.getpid())), 'a') as fp:
            fp.write('{}\n'.format(_esc('\x1e'.join(entry_data))))

        # we write extracted URLs into a separate log source in splunk
        # each URL gets it's own log entry

        if entry['message_id']:
            with open(os.path.join(self.splunk_log_dir, 'url-{}.{}.log'.format(
                                   datetime.datetime.now().strftime('%Y-%m-%d-%H'), 
                                   os.getpid())), 'a') as fp:

                logged_urls = set()
                for url in extracted_urls:
                    # don't log dupes
                    if url in logged_urls:
                        continue

                    logged_urls.add(url)
                    entry_data = [ entry['date'], entry['message_id'], url ]
                    fp.write('{}\n'.format(_esc('\x1e'.join(entry_data))))

        # are we updating the brocess database?
        mail_from = normalize_email_address(entry['mail_from'])
        if self.config.getboolean('update_brocess') and mail_from:
            logging.debug("updating brocess for {}".format(mail_from))
            try:
                with get_db_connection('brocess') as db:
                    c = db.cursor()
                    for email_address in entry['env_rcpt_to']:
                        email_address = normalize_email_address(email_address)
                        if not email_address:
                            continue

                        sql = """INSERT INTO smtplog ( source, destination, numconnections, firstconnectdate )
                                 VALUES (%s, %s, 1, UNIX_TIMESTAMP(NOW())) 
                                 ON DUPLICATE KEY UPDATE numconnections = numconnections + 1"""
                        params = (mail_from, email_address)
                        execute_with_retry(c, sql, params)

                    db.commit()

            except Exception as e:
                logging.error("unable to update brocess: {}".format(e))
                report_exception()

        return True

class MessageIDAnalysis(Analysis):
    """Is there an email with this Message-ID available anywhere?"""
    
    def initialize_details(self):
        self.details = None

    def generate_summary(self):
        if not self.details:
            return None

        return "Message ID Analysis - archive file extracted"

    @property
    def email_extracted(self):
        """Returns True if the email was extracted from the archives, False if it was not."""
        return self.details is not None

class MessageIDAnalyzer(AnalysisModule):

    @property
    def generated_analysis_type(self):
        return MessageIDAnalysis

    @property
    def valid_observable_types(self):
        return F_MESSAGE_ID

    def execute_analysis(self, message_id):

        # if we've already analyzed this email then we don't need to extract it
        from saq.modules.email import EmailAnalysis
        email_analysis = search_down(message_id, 
                lambda x: isinstance(x, EmailAnalysis) and x.message_id == message_id.value)

        if email_analysis:
            logging.debug(f"already have email analysis for {message_id.value}")
            return False

        analysis = message_id.get_analysis(MessageIDAnalysis)
        if analysis is None:
            analysis = self.create_analysis(message_id)

        result = []
        with get_db_connection('email_archive') as db:
            c = db.cursor()
            query = """
SELECT
    archive_server.hostname, HEX(archive.md5)
FROM
    archive JOIN archive_server ON archive.server_id = archive_server.server_id
    JOIN archive_index ON archive.archive_id = archive_index.archive_id
WHERE 
    archive_index.field = 'message_id' AND archive_index.hash = UNHEX(MD5(%s))
"""

            c.execute(query, (message_id.value,))

            for server, md5 in c:
                result.append((server, md5))

        if not result and message_id.has_directive(DIRECTIVE_DELAY):
            # otherwise we wait for a bit and try again later...
            return self.delay_analysis(message_id, analysis, seconds=3, timeout_seconds=10) # XXX

        for server, md5 in result:
            # does this archive file exist?
            archive_base_dir = os.path.join(saq.DATA_DIR, saq.CONFIG['analysis_module_email_archiver']['archive_dir'])
            if not os.path.isdir(archive_base_dir):
                logging.warning("archive directory {} does not exist".format(archive_base_dir))
                continue

            archive_path = os.path.join(archive_base_dir, server.lower(), md5.lower()[0:3], 
                                        '{}.gz.e'.format(md5.lower()))

            if not os.path.exists(archive_path):
                logging.warning("archive email {} does not exist at {}".format(md5, archive_path))
                continue

            # just add the encrypted file as-is
            target_path = os.path.join(self.root.storage_dir, '{}.gz.e'.format(message_id.value))
            if os.path.exists(target_path):
                logging.warning("target file {} already exists".format(target_path))

            try:
                shutil.copy(archive_path, target_path)
            except Exception as e:
                logging.warning("unable to copy {} to {}: {}".format(archive_path, target_path, e))
                continue

            file_observable = analysis.add_observable(F_FILE, 
                                                        os.path.relpath(target_path, start=self.root.storage_dir))
            if file_observable:
                file_observable.add_tag('encrypted_email')
                analysis.details = file_observable.value

        return True

# DEPRECATED
class URLEmailPivotAnalysis(Analysis):

    def initialize_details(self):
        self.details = {} # free form from result

    def generate_summary(self):
        if self.details is None:
            return None

        if len(self.details) == 0:
            return None

        return "URL Email Pivot ({} emails matched)".format(len(self.details))

class URLEmailPivotAnalysis_v2(Analysis):

    def initialize_details(self):
        self.details = {
            KEY_COUNT: None,
            KEY_EMAILS: None,
        }

    @property
    def count(self):
        return self.details_property(KEY_COUNT)

    @count.setter
    def count(self, value):
        self.details[KEY_COUNT] = value

    @property
    def emails(self):
        return self.details_property(KEY_EMAILS)

    @emails.setter
    def emails(self, value):
        self.details[KEY_EMAILS] = value

    def generate_summary(self):
        if not self.count:
            return None

        return "URL Email Pivot ({} emails matched)".format(self.count)

class URLEmailPivotAnalyzer(AnalysisModule):
    @property
    def generated_analysis_type(self):
        return URLEmailPivotAnalysis_v2

    @property
    def valid_observable_types(self):
        return F_URL

    @property
    def result_limit(self):
        return self.config.getint('result_limit')

    def execute_analysis(self, url):

        # at the minimum we look up all the emails that have this url in them
        url_md5 = hashlib.md5(url.value.encode()).hexdigest()
        db_sections = get_email_archive_sections()
        emails = {}
        count = 0

        for section in db_sections:
            with get_db_connection(section) as db:
                c = db.cursor()
                c.execute("""
SELECT 
    COUNT(DISTINCT(archive_id))
FROM 
    archive_index 
WHERE 
    field = 'url' AND hash = UNHEX(%s)""", ( url_md5, ))

                # first we check to see how many of these we've got
                row = c.fetchone()
                if row:
                    count += row[0]

        # didn't find anything?
        if not count:
            logging.debug("did not find anything matching {}".format(url.value))
            return False

        # if there are too many then we just report the number of them
        if count >= self.result_limit:
            analysis = self.create_analysis(url)
            analysis.count = count
            return True
            
        # otherwise we get the details of the emails that match
        for section in db_sections:
            with get_db_connection(section) as db:
                c = db.cursor()
                c.execute("""
SELECT 
    DISTINCT(asrch.value)
FROM 
    archive_search asrch JOIN archive a ON asrch.archive_id = a.archive_id
    JOIN archive_index ai ON a.archive_id = ai.archive_id
WHERE 
    asrch.field = 'message_id' AND ai.field = 'url' AND ai.hash = UNHEX(%s)""", ( url_md5, ))

                message_ids = []
                for row in c:
                    message_ids.append(row[0])

                emails[section] = search_archive(section, message_ids)

        analysis = self.create_analysis(url)
        analysis.count = count
        for source in emails.keys():
            for archive_id in emails[source].keys():
                emails[source][archive_id] = emails[source][archive_id].json

        analysis.emails = emails
        return True

class CloudphishURLEmailPivotAnalysis(Analysis):
    def initialize_details(self):
        self.details = {
            KEY_MESSAGE_ID: None,
            KEY_ENV_RCPT_TO: None,
        }

    @property
    def message_id(self):
        return self.details_property(KEY_MESSAGE_ID)

    @message_id.setter
    def message_id(self, value):
        self.details[KEY_MESSAGE_ID] = value

    @property
    def recipient(self):
        return self.details_property(KEY_ENV_RCPT_TO)
    
    @recipient.setter
    def recipient(self, value):
        self.details[KEY_ENV_RCPT_TO] = value

    def generate_summary(self):
        if not self.details or not self.message_id or not self.recipient:
            return None

        return 'Cloudphish URL Email Pivot Analysis: message-id {} recipient {}'.format(
                self.message_id, self.recipient)

class CloudphishURLEmailPivotAnalyzer(AnalysisModule):
    """Was this Cloudphish alert generated by scanning an email?  What was the email?"""

    @property
    def generated_analysis_type(self):
        return CloudphishURLEmailPivotAnalysis

    @property
    def valid_observable_types(self):
        return F_URL

    def execute_analysis(self, url):
        if self.root.alert_type != 'cloudphish':
            return False

        if 'context' in self.root.details:
            context = self.root.details['context']
            if 't' in context:
                # tracking information is stored as a json-encoded string
                tracking = json.loads(context['t'])
                if KEY_EMAIL in tracking:
                    email = tracking[KEY_EMAIL]
                    if KEY_MESSAGE_ID in email:
                        analysis = self.create_analysis(url)
                        analysis.message_id = email[KEY_MESSAGE_ID]
                        message_id = analysis.add_observable(F_MESSAGE_ID, email[KEY_MESSAGE_ID])
                        if KEY_ENV_RCPT_TO in email:
                            analysis.recipient = email[KEY_ENV_RCPT_TO]
                        return True

        return False

_MESSAGE_ID_REGEX = re.compile(rb'^\s*Message ID:(.+)$', re.M)
_SUBJECT_REGEX = re.compile(rb'^\s*Subject:(.+)$', re.M)
_SENDER_REGEX = re.compile(rb'^\s*Sender:(.+)$', re.M)
_DETECTIONS_REGEX = re.compile(rb'Detections found:\s*(?:\r|\n|\r\n)(.+?)(?:\r|\n|\r\n)(?:\r|\n|\r\n)', re.M)

class Office365BlockAnalysis(Analysis):
    def initialize_details(self):
        self.details = {
            KEY_MESSAGE_ID: None,
            KEY_SUBJECT: None,
            KEY_SENDER: None,
            KEY_O365_DETECTIONS: None }

    @property
    def message_id(self):
        return self.details_property(KEY_MESSAGE_ID)

    @message_id.setter
    def message_id(self, value):
        self.details[KEY_MESSAGE_ID] = value

    @property
    def subject(self):
        return self.details_property(KEY_SUBJECT)
    
    @subject.setter
    def subject(self, value):
        self.details[KEY_SUBJECT] = value

    @property
    def sender(self):
        return self.details_property(KEY_SENDER)

    @sender.setter
    def sender(self, value):
        self.details[KEY_SENDER] = value

    @property
    def o365_detections(self):
        return self.details_property(KEY_O365_DETECTIONS)

    @o365_detections.setter
    def o365_detections(self, value):
        self.details[KEY_O365_DETECTIONS] = value

    def generate_summary(self):
        if not self.details:
            return None

        result = 'Office365 Blocked Phish Report'
        if self.sender:
            result = '{} From {}'.format(result, self.sender)
        if self.subject:
            result = '{} Subject {}'.format(result, self.subject)
        if self.o365_detections:
            result = '{} Detections {}'.format(result, re.sub(r'\s{2,}', ' ', self.o365_detections))

        return result

class Office365BlockAnalyzer(AnalysisModule):

    @property
    def generated_analysis_type(self):
        return Office365BlockAnalysis

    @property
    def valid_observable_types(self):
        """Returns the list of addresses we expect to see these types of emails coming from."""
        return F_FILE

    def execute_analysis(self, _file):
        email_analysis = self.wait_for_analysis(_file, EmailAnalysis)
        if not email_analysis:
            return False

        # is this an email?
        if not email_analysis.email:
            #logging.debug("{} is not an email".format(_file.value))
            return False

        # is this an office365 block report?
        
        # From: Postmaster <postmaster@valvoline.com>
        # Subject: Undeliverable message
        # Auto-Submitted: auto-generated
        # not X-MS-Exchange-Generated-Message-Source: Journal Agent

        is_office365_block = True

        # check the From address
        # orignally we were checking for specific email addresses
        # but for some companies this can by many addresses (for many small companies in a conglamerate, for example)
        # so instead we just look for "postmaster" somewhere in the address
        from_address = normalize_email_address(email_analysis.mail_from)
        if not from_address:
            logging.debug("missing from address")
            is_office365_block = False
        elif 'postmaster' not in from_address.lower():
            logging.debug("from address {} does not contain postmaster".format(from_address))
            is_office365_block = False

        #if from_address not in self.valid_from_addresses:
            #logging.debug("from address {} != {}".format(from_address, self.valid_from_addresses))
            #is_office365_block = False
        
        # the subject should be "Undeliverable message"
        if email_analysis.subject != 'Undeliverable message':
            logging.debug("subject {} != Undeliverable message".format(email_analysis.subject))
            is_office365_block = False

        for key, value in email_analysis.headers:
            # X-MS-Exchange-Generated-Message-Source should have "Content Filter Agent"
            if key == 'X-MS-Exchange-Generated-Message-Source':
                if 'Content Filter Agent' not in value:
                    logging.debug("{} is not a journaled email".format(_file.value))
                    is_office365_block = False

        if not is_office365_block:
            #logging.debug("{} is not an office365 block message".format(_file.value))
            return False

        analysis = self.create_analysis(_file)

        # at this point we've decided this is a block message
        # the content of the email looks like this
        # This message was created automatically by mail delivery software. Your email message was not delivered as is to the intended recipients because malware was detected in one or more attachments included with it. All attachments were deleted.

        # --- Additional Information ---:

        # Subject: RFQ: REQ# 3636743,363744
        # Sender: erwin@anabeeb.com

        # Time received: 10/25/2017 4:51:31 AM
        # Message ID:<1508907089.06439421@emailsrvr.com>
        # Detections found: 
        # REQ# 3636743,363744.gz   Malicious Payload

        # all we really need is the Message ID so we can pull it out
        file_path = os.path.join(self.root.storage_dir, _file.value)

        try:
            with open(file_path, 'rb') as fp:
                encoded = fp.read()

            decoded = quopri.decodestring(encoded)
            m = _MESSAGE_ID_REGEX.search(decoded)
            if m:
                analysis.message_id = m.group(1).decode('utf-8').strip()

            m = _SUBJECT_REGEX.search(decoded)
            if m:
                analysis.subject = m.group(1).decode('utf-8').strip()

            m = _SENDER_REGEX.search(decoded)
            if m:
                analysis.sender = m.group(1).decode('utf-8').strip()

            m = _DETECTIONS_REGEX.search(decoded)
            if m:
                analysis.o365_detections = m.group(1).decode('utf-8').strip()

        except Exception as e:
            logging.error("unable to parse {}: {}".format(_file.value, e))
            report_exception()

        if not analysis.message_id:
            logging.error("cannot find Message ID in {}".format(_file.value))
            return True

        if not analysis.subject:
            logging.warning("cannot find Subject in {}".format(_file.value))

        if not analysis.sender:
            logging.warning("cannot find Sender in {}".format(_file.value))

        if not analysis.o365_detections:
            logging.warning("cannot find Detections in {}".format(_file.value))

        # turn this into a message_id observable and add it to the analysis
        message_id = analysis.add_observable(F_MESSAGE_ID, analysis.message_id)
        if message_id:
            message_id.add_tag('office365_block')
            message_id.add_detection_point('Office365 Block')

            # now we need to wait until this message_id becomes available in the archive
            message_id.add_directive(DIRECTIVE_DELAY)

        return True

class Office365AutoDispositionAction(Analysis):
    def initialize_details(self):
        self.details = {
            KEY_MESSAGE_ID: None,
            KEY_TIMED_OUT: False,
            KEY_UUIDS: [], # list of alert uuids
            KEY_RESULT: None }

    @property
    def message_id(self):
        return self.details_property(KEY_MESSAGE_ID)

    @message_id.setter
    def message_id(self, value):
        assert isinstance(value, str) and value
        self.details[KEY_MESSAGE_ID] = value

    @property
    def uuids(self):
        return self.details_property(KEY_UUIDS)

    @uuids.setter
    def uuids(self, value):
        assert value is None or isinstance(value, list)
        self.details[KEY_UUIDS] = value

    @property
    def result(self):
        return self.details_property(KEY_RESULT)

    @result.setter
    def result(self, value):
        assert value is None or isinstance(value, str)
        self.details[KEY_RESULT] = value

    def generate_summary(self):
        if self.message_id is None:
            return None

        result = "Office365 Block Auto Disposition"

        if self.uuids:
            result = "{} - found {} alerts ({})".format(result, len(self.uuids), self.result)
        else:
            result = "{} - no matching alerts".format(result)

        return result

class Office365AutoDispositionModule(AnalysisModule):

    @property
    def generated_analysis_type(self):
        return Office365AutoDispositionAction

    @property
    def valid_observable_types(self):
        return F_FILE

    @property
    def user_id(self):
        """Returns the user_id to use when auto dispositioning alerts."""
        return self.config.getint('user_id')

    def execute_analysis(self, _file):
        analysis = _file.get_analysis(Office365AutoDispositionAction)
        if analysis is None:
            block_analysis = self.wait_for_analysis(_file, Office365BlockAnalysis)
            if not block_analysis:
                return False

            # was this an office365 block?
            if block_analysis.message_id is None:
                return False

            analysis = self.create_analysis(_file)

            # go ahead and record it here so we don't need to keep reloading the other analysis
            analysis.message_id = block_analysis.message_id

        # find all the email alerts with this message_id
        # 
        # so the issue here is you can have more than one alert for the same message ID
        # even for the same recipient email address (due to office365 oddities)
        # or for different recipients
        # so it's hard to know when to stop looking
        #

        while True:
            target_uuids = [] # list of alert UUIDs to auto disposition
            with get_db_connection() as db:
                c = db.cursor()
                execute_with_retry(c, """
SELECT 
    a.storage_dir
FROM alerts a JOIN observable_mapping om 
    ON om.alert_id = a.id 
JOIN observables o ON om.observable_id = o.id 
LEFT JOIN workload w ON w.alert_id = a.id
LEFT JOIN delayed_analysis da ON da.alert_id = a.id
WHERE 
    a.location = %s
    AND a.lock_id IS NULL AND w.alert_id IS NULL AND da.alert_id IS NULL
    AND a.disposition is NULL
    AND a.detection_count >= %s
    AND a.alert_type = 'mailbox'
    AND o.type = %s AND o.value = %s""", (saq.SAQ_NODE, self.config.getint('min_detections'), 
                                          F_MESSAGE_ID, analysis.message_id))

                for storage_dir, in c:

                    # (all processing is completed)
                    # a.lock_id IS NULL AND w.alert_id IS NULL AND da.alert_id IS NULL
                    # (and the alert is not dispositioned yet)
                    # a.disposition is NULL

                    logging.debug("auto disp found email alert @ {} for message_id {}".format(
                                  storage_dir, analysis.message_id))

                    target_alert = Alert()
                    target_alert.storage_dir = storage_dir

                    try:
                        target_alert.load()
                    except Exception as e:
                        logging.error("unable to load target alert {}: {}".format(storage_dir, e))
                        continue

                    # get the email in this alert
                    target_email = get_email(target_alert)
                    if target_email is None:
                        logging.warning("cannont find email in {}".format(target_alert))
                        continue

                    # make sure the message_id for this email alert matches what we're looking for
                    if target_email.message_id != analysis.message_id:
                        logging.warning("alert {} message_id {} != target_alert {} message_id {}".format(
                                        self.root, analysis.message_id, target_alert, target_email.message_id))
                        continue

                    # this appears to be the target alert that is ready for dispositioning
                    target_uuids.append(target_alert.uuid)

            break

        if target_uuids:
            analysis.uuids = target_uuids[:]
            try:
                with get_db_connection() as db:
                    c = db.cursor()
                    # we also want to disposition the existing alert
                    # make sure it's an alert first with a database id
                    if isinstance(self.root, Alert):
                        if self.root.id:
                            logging.info("auto disposition o365 block {}".format(self.root))
                            target_uuids.append(self.root.uuid)

                    for uuid in target_uuids:
                        logging.info("auto dispositioning {}".format(uuid))
                        c.execute("""
UPDATE alerts 
SET 
    disposition = %s, 
    disposition_user_id = %s, 
    disposition_time = NOW(),
    owner_id = %s, owner_time = NOW()
WHERE 
    uuid = %s AND (disposition IS NULL OR disposition != %s)""", (
                    DISPOSITION_WEAPONIZATION,
                    self.user_id,
                    self.user_id,
                    uuid,
                    DISPOSITION_WEAPONIZATION))

                    db.commit()
                    analysis.result = 'dispositioned'

            except Exception as e:
                logging.error("unable to auto disp: {}".format(e))
                analysis.result = "ERROR: {}".format(e)

            # nothing more to do
            return True

        # if we get this far then we need to delay analysis
        #if not self.delay_analysis(_file, analysis, minutes=1, timeout_minutes=300):
        self.delay_analysis(_file, analysis, seconds=self.config.getint('frequency'), 
                                             timeout_minutes=self.config.getint('timeout'))
        return True


class MSOfficeEncryptionAnalysis(Analysis):

    KEY_ENCRYPTION_INFO = 'encryption_info'
    KEY_EMAIL = 'email'
    KEY_EMAIL_BODY = 'email_body'
    KEY_WORD_LIST = 'word_list'
    KEY_PASSWORD = 'password'
    KEY_ERROR = 'error'

    def initialize_details(self):
        self.details = {
            MSOfficeEncryptionAnalysis.KEY_ENCRYPTION_INFO: None,
            MSOfficeEncryptionAnalysis.KEY_EMAIL: False,
            MSOfficeEncryptionAnalysis.KEY_EMAIL_BODY: None,
            MSOfficeEncryptionAnalysis.KEY_WORD_LIST: [],
            MSOfficeEncryptionAnalysis.KEY_PASSWORD: None,
            MSOfficeEncryptionAnalysis.KEY_ERROR: None
        }

    @property
    def encryption_info(self):
        return self.details_property(MSOfficeEncryptionAnalysis.KEY_ENCRYPTION_INFO)

    @encryption_info.setter
    def encryption_info(self, value):
        self.details[MSOfficeEncryptionAnalysis.KEY_ENCRYPTION_INFO] = value

    @property
    def email(self):
        return self.details_property(MSOfficeEncryptionAnalysis.KEY_EMAIL)

    @email.setter
    def email(self, value):
        self.details[MSOfficeEncryptionAnalysis.KEY_EMAIL] = value

    @property
    def email_body(self):
        return self.details_property(MSOfficeEncryptionAnalysis.KEY_EMAIL_BODY)

    @email_body.setter
    def email_body(self, value):
        self.details[MSOfficeEncryptionAnalysis.KEY_EMAIL_BODY] = value

    @property
    def word_list(self):
        return self.details_property(MSOfficeEncryptionAnalysis.KEY_WORD_LIST)

    @word_list.setter
    def word_list(self, value):
        self.details[MSOfficeEncryptionAnalysis.KEY_WORD_LIST] = value

    @property
    def password(self):
        return self.details_property(MSOfficeEncryptionAnalysis.KEY_PASSWORD)

    @password.setter
    def password(self, value):
        self.details[MSOfficeEncryptionAnalysis.KEY_PASSWORD] = value

    @property
    def error(self):
        return self.details_property(MSOfficeEncryptionAnalysis.KEY_ERROR)

    @error.setter
    def error(self, value):
        self.details[MSOfficeEncryptionAnalysis.KEY_ERROR] = value

    def generate_summary(self):
        if self.details is None:
            return None

        if self.encryption_info is None:
            return None

        result = "MSOffice Encryption Analysis"
        if self.error:
            return "{}: {}".format(result, self.error)
        elif self.password:
            return "{}: password {}".format(result, self.password)
        elif not self.email:
            return "{}: no associated email detected".format(result)
        elif not self.email_body:
            return "{}: email body cannot be determined".format(result)
        elif not self.word_list:
            return "{}: word list could not be created from email".format(result)
        elif not self.password:
            return "{}: password not available".format(result)
        else:
            return "{}: could not decrypt".format(result)

class MSOfficeEncryptionAnalyzer(AnalysisModule):
    @property
    def generated_analysis_type(self):
        return MSOfficeEncryptionAnalysis

    @property
    def valid_observable_types(self):
        return F_FILE

    @property
    def range_low(self):
        return self.config.getint('range_low')

    @property
    def range_high(self):
        return self.config.getint('range_high')

    @property
    def byte_limit(self):
        return self.config.getint('byte_limit')

    @property
    def list_limit(self):
        return self.config.getint('list_limit')

    def execute_analysis(self, _file):
        # does this file exist as an attachment?
        local_file_path = os.path.join(self.root.storage_dir, _file.value)
        if not os.path.exists(local_file_path):
            return False

        # is this an encrypted OLE document?
        try:
            output_file = '{}.decrypted'.format(local_file_path)
            decryptor = MSOfficeDecryptor(local_file_path, output_file)
            if not decryptor.is_decryptable:
                return False

            analysis = self.create_analysis(_file)

            _file.add_tag('encrypted_msoffice')
            analysis.encryption_info = decryptor.encryption_info._asdict() # it's a named tuple

            # first try the default password of VelvetSweatshop
            # see https://isc.sans.edu/diary/rss/23774 
            analysis.password = decryptor.guess()

            if not analysis.password:

                # OK then we've found an office document that is encrypted
                # we'll try to find the passwords by looking at the plain text and html of the email, if they exist
                email = search_down(_file, lambda obj: isinstance(obj, EmailAnalysis) and obj.email is not None)
                if email is None:
                    logging.info("encrypted word document {} found but no associated email was found".format(_file.value))
                    return False

                analysis.email = True

                # email needs to have a body
                if not email.body:
                    logging.info("encrypted word document {} found but no associated email body was found".format(_file.value))
                    return False

                # convert html to text
                with open(os.path.join(self.root.storage_dir, email.body.value), 'r', errors='ignore') as fp:
                    logging.debug("parsing {} for html".format(email.body.value))
                    analysis.email_body = html2text(fp.read())[:self.byte_limit]

                analysis.word_list = decryptor.find_password(text_content=analysis.email_body,
                                                             range_low=self.range_low,
                                                             range_high=self.range_high,
                                                             byte_limit=self.byte_limit,
                                                             list_limit=self.list_limit)
                                                              
                if len(analysis.word_list) == 0:
                    logging.info("could not generate a word list from {}".format(email.body.value))
                    return False

                # now try to guess
                logging.info("guessing {} passwords for {}".format(len(analysis.word_list), _file.value))
                analysis.password = decryptor.guess(analysis.word_list)

                if not analysis.password:
                    logging.info("unable to guess password for {}".format(_file.value))
                    return False

            # decrypt the file
            decryptor.decrypt(analysis.password)
            
            # add the decrypted file for analysis
            decrypted_file = analysis.add_observable(F_FILE, os.path.relpath(output_file, start=self.root.storage_dir))
            if decrypted_file:
                decrypted_file.add_tag('decrypted_msoffice')
                decrypted_file.add_detection_point("Was able to decrypt based on contents of email.")

            return True

        except UnsupportedAlgorithm as e:
            analysis.error = str(e)
            return True
        except Exception as e:
            logging.debug("decryption for {} failed: {}".format(_file.value, e))
            #report_exception()
            return False<|MERGE_RESOLUTION|>--- conflicted
+++ resolved
@@ -1477,10 +1477,7 @@
 
         if 'from' in target_email:
             email_details[KEY_FROM] = decode_rfc2822(target_email['from'])
-<<<<<<< HEAD
-=======
             email_details[KEY_FROM_ADDRESS] = get_address_list(target_email, 'from')[0]
->>>>>>> a9a94b59
 
             address = normalize_email_address(email_details[KEY_FROM])
             if address:
