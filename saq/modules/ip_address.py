--- conflicted
+++ resolved
@@ -164,18 +164,6 @@
         return True
 
     def execute_analysis(self, observable):
-<<<<<<< HEAD
-        logging.debug("Inspecting {}".format(observable.value))
-        try:
-            _proxies = proxies() if self.use_proxy else None
-            # Create Inspector with MaxMind API
-            mmi = Inspector(maxmind.Client(license_key=self.license_key, proxies=_proxies),
-                            blacklists=self.blacklist_maps,
-                            whitelists=self.whitelist_maps)
-        except Exception as e:
-            logging.error("Failed to create MaxMind Inspector: {}".format(e))
-            return False
-=======
 
         from ip_inspector import Inspector
         from ip_inspector.database import get_db_session, get_infrastructure_context_map, DEFAULT_INFRASTRUCTURE_CONTEXT_ID, DEFAULT_INFRASTRUCTURE_CONTEXT_NAME
@@ -220,7 +208,6 @@
 
         # Create Inspector
         inspector = Inspector(maxmind_license_key=self.maxmind_license_key, proxies=proxies())        
->>>>>>> a9a94b59
 
         try:
             inspected_ip = inspector.inspect(observable.value, infrastructure_context=context_id)
@@ -244,20 +231,6 @@
                 observable.add_tag(inspected_ip.map.get(field))
 
             if inspected_ip.is_blacklisted:
-<<<<<<< HEAD
-                logging.info("IP '{}' on blacklist for '{}'".format(inspected_ip.ip, inspected_ip.blacklist_reason))
-                observable.add_detection_point("{} on {} blacklist: {}".format(observable.value,
-                                                                                     inspected_ip.blacklist_reason,
-                                                                                     inspected_ip.get(inspected_ip.blacklist_reason)))
-
-                analysis.details['blacklist'] = inspected_ip.get(inspected_ip.blacklist_reason)
-                observable.add_tag('blacklisted:{}'.format(inspected_ip.blacklist_reason))
-            # It shouldn't happen but it's possible an IP could hit on a blacklist and whitelist
-            # for this reason, I'm making the next line an if instead of an elif to catch it.
-            if inspected_ip.is_whitelisted:
-                logging.info("IP '{}' on whitelist for '{}'".format(inspected_ip.ip, inspected_ip.whitelist_reason))
-                analysis.details['whitelist'] = inspected_ip.get(inspected_ip.whitelist_reason)
-=======
                 analysis.details['blacklist'] = True
                 logging.info(f"IP '{inspected_ip.ip}' has blacklist hits: {inspected_ip.blacklisted_fields}")
                 for field in inspected_ip.blacklisted_fields:
@@ -272,7 +245,6 @@
             elif not_whitelisted_detection:
                 observable.add_detection_point(f"{observable.value} infrastructure has no whitelist hits for context={context_name}")
                 observable.add_tag(f'{inspected_ip.map.get("ORG")}')
->>>>>>> a9a94b59
 
             return True
         except Exception as e:
