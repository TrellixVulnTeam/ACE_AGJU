from base64 import b64encode, b64decode
from datetime import datetime, timedelta
from typing import Union, List
import importlib
import json
import logging
import saq
from saq.database import Remediation
from saq.error import report_exception
from saq.service import ACEService
from sqlalchemy import and_, or_
import threading
import time
import traceback
import uuid

# remediation statuses
REMEDIATION_STATUS_NEW = 'NEW'
REMEDIATION_STATUS_IN_PROGRESS = 'IN_PROGRESS'
REMEDIATION_STATUS_COMPLETED = 'COMPLETED'

# remediator statuses
REMEDIATOR_STATUS_DELAYED = 'DELAYED'
REMEDIATOR_STATUS_ERROR = 'ERROR'
REMEDIATOR_STATUS_FAILED = 'FAILED'
REMEDIATOR_STATUS_IGNORE = 'IGNORE'
REMEDIATOR_STATUS_SUCCESS = 'SUCCESS'
COMPLETED_REMEDIATOR_STATUSES = [
    REMEDIATOR_STATUS_FAILED,
    REMEDIATOR_STATUS_IGNORE,
    REMEDIATOR_STATUS_SUCCESS,
]
SUCCESSFUL_REMEDIATOR_STATUSES = [
    REMEDIATOR_STATUS_DELAYED,
    REMEDIATOR_STATUS_SUCCESS,
]
UNSUCCESSFUL_REMEDIATOR_STATUSES = [
    REMEDIATOR_STATUS_ERROR,
    REMEDIATOR_STATUS_FAILED,
]

# remediation actions
REMEDIATION_ACTION_REMOVE = 'remove'
REMEDIATION_ACTION_RESTORE = 'restore'

def RemediationResult(status, message, restore_key=None):
    return {'status':status, 'message':message, 'restore_key':restore_key}

def RemediationDelay(message):
    return RemediationResult(REMEDIATOR_STATUS_DELAYED, message)

def RemediationError(message):
    return RemediationResult(REMEDIATOR_STATUS_ERROR, message)

def RemediationFailure(message):
    return RemediationResult(REMEDIATOR_STATUS_FAILED, message)

def RemediationIgnore(message):
    return RemediationResult(REMEDIATOR_STATUS_IGNORE, message)

def RemediationSuccess(message, restore_key=None):
    return RemediationResult(REMEDIATOR_STATUS_SUCCESS, message, restore_key=restore_key)


class Remediator():
    def __init__(self, config_section):        
        self.name = config_section
        self.config = saq.CONFIG[config_section]

<<<<<<< HEAD
    def wait(self, *args, **kwargs):
        for type, system in self.systems.items():
            system.wait(*args, **kwargs)

    def load_remediation_systems(self, company_id=None):
        for section_name in saq.CONFIG.keys():
            if not section_name.startswith('remediation_system_'):
                continue

            name = section_name[len('remediation_system_'):]

            if not saq.CONFIG[section_name].getboolean('enabled'):
                logging.debug(f"remediation system {name} is disabled")
                continue

            module_name = saq.CONFIG[section_name]['module']
            try:
                _module = importlib.import_module(module_name)
            except Exception as e:
                logging.error(f"unable to import module {module_name}: {e}")
                report_exception()
                continue

            class_name = saq.CONFIG[section_name]['class']
            try:
                _class = getattr(_module, class_name)
            except AttributeError as e:
                logging.error(f"class {class_name} does not exist in module {module_name} in remediation system {name}")
                report_exception()
                continue

            try:
                logging.debug(f"loading remediation system {name}")
                remediation_system = _class(config=saq.CONFIG[section_name], company_id=company_id)
=======
    @property
    def type(self): 
        return 'base'

    def remediate(self, target):
        if target.action == REMEDIATION_ACTION_REMOVE:
            return self.remove(target.key)
        return self.restore(target.key, target.restore_key)

    def remove(self, target):
        return RemediationFailure('remove not implemented')

    def restore(self, target, restore_target):
        return RemediationFailure('restore not implemented')

class RemediationTarget():
    def __init__(self,
                 type=None,
                 key_value=None,
                 id=None,
                 restore_key=None,
                 user_id=saq.AUTOMATION_USER_ID,
                 action=REMEDIATION_ACTION_REMOVE,
                 comment=None
                 ):
        # set type, value, and remediation default
        self.type = type
        self.key = key_value
        self.user_id = user_id
        self.action = action
        self.comment = comment
>>>>>>> a9a94b59

        # if id is givent then decode it and use for type and value
        if id is not None:
            self.type, self.key = b64decode(id.encode('ascii')).decode('utf-8').split('|', 1)

        # get remediation history for this target
        query = saq.db.query(Remediation)
        query = query.filter(Remediation.type == self.type)
        query = query.filter(Remediation.key == self.key)
        query = query.order_by(Remediation.id.desc())
        self.history = query.all()

        if restore_key is None:
            self.restore_key = self.last_restore_key

<<<<<<< HEAD
class RemediationSystem(object):
    def __init__(self, config=None, company_id=None):
        assert isinstance(config, configparser.SectionProxy)

        # configuration settings for this remediation system
        self.config = config

        # for restricting remediation accounts to a specific companies
        self.company_id = company_id

        # the type of remediations this system performs
        self.remediation_type = config['type']

        # the queue that contains the current Remediation object to work on
        self.queue = None

        # the thread the reads the work to be done and adds it to the queue
        self.manager_thread = None

        # the list of worker threads that perform the work added to the queue
        self.worker_threads = []

        # controls how many worker threads we run at once
        self.max_concurrent_remediation_count = self.config.getint('max_concurrent_remediation_count', fallback=None)
        if self.max_concurrent_remediation_count is None:
            # if we don't specify for this particular type of remediation system then we take the default defined for all remediation systems
            self.max_concurrent_remediation_count = saq.CONFIG['service_remediation'].getint('max_concurrent_remediation_count', fallback=10)

        # control event to shut the remediation system down (gracefully)
        self.control_event = None

        # the UUID used to lock remediation items for ownership
        self.lock = None

        # the total number of remediation items this system will lock at once
        # defaults to the size of the worker queue
        self.batch_size = self.config.getint('batch_size', fallback=self.max_concurrent_remediation_count)

        # defines message targets 
        self.message_on_success = self.config.getboolean('message_on_success', fallback=False)
        self.message_on_error = self.config.getboolean('message_on_error', fallback=False)

        # if this is set to True then we run everything in a single thread
        self.debug = False

    def execute_request(self, remediation):
        raise NotImplementedError()

    def start(self, debug=False):
        # set debug mode
        self.debug = debug

        logging.info(f"starting remediation system (debug={debug})")
        # grab the lock uuid used last time, or, create a new one
        lock_uuid_path = os.path.join(saq.DATA_DIR, 'var', f'remediation.{self.remediation_type}.uuid')
        if os.path.exists(lock_uuid_path):
            try:
                with open(lock_uuid_path) as fp:
                    self.lock = fp.read()
                    validate_uuid(self.lock)
            except Exception as e:
                logging.warning(f"unable to read {lock_uuid_path} - recreating")
                self.lock = None

        if self.lock is None:
            with open(lock_uuid_path, 'w') as fp:
                self.lock = str(uuid.uuid4())
                fp.write(self.lock)

        # reset any outstanding work set to this uuid
        # this would be stuff left over from the last time it shut down
        saq.db.execute(Remediation.__table__.update().values(
            status=REMEDIATION_STATUS_NEW,
            lock=None,
            lock_time=None).where(and_(
            Remediation.lock == self.lock,
            or_(
                Remediation.status == REMEDIATION_STATUS_NEW, 
                Remediation.status == REMEDIATION_STATUS_IN_PROGRESS))))
=======
    @property
    def id(self):
        """Return an html/js friendly representation of the target"""
        return b64encode(f"{self.type}|{self.key}".encode('utf-8')).decode('ascii')
>>>>>>> a9a94b59

    @property
    def processing(self):
        """Return True if the target's last remediation is not complete."""
        if self.last_remediation:
            return self.last_remediation.status != REMEDIATION_STATUS_COMPLETED
        return False

    @property
    def state(self):
        """Human readable descripiton of the targets state."""
        if self.last_remediation:
            if self.last_remediation.status == REMEDIATION_STATUS_COMPLETED:
                if self.last_remediation.successful:
                    return f'{self.last_remediation.action}d'
                return f'{self.last_remediation.action} failed'
            elif self.last_remediation.status == REMEDIATION_STATUS_IN_PROGRESS:
                return f'{self.last_remediation.action[:-1]}ing'
        return 'new'

    @property
    def css_class(self):
        """Helper for highlighting results in a GUI"""
        if self.last_remediation:
            if self.last_remediation.status == REMEDIATION_STATUS_COMPLETED:
                if self.last_remediation.successful:
                    return 'success'
                return 'danger'
            elif self.last_remediation.status == REMEDIATION_STATUS_IN_PROGRESS:
                if self.last_remediation.successful:
                    return 'warning'
                return 'danger'
        return ''

    @property
    def last_restore_key(self):
        """Return the last seen restore key or none."""
        if len(self.history) == 0:
            return None
        for h in self.history:
            if h.restore_key is not None:
                return h.restore_key
        return None

    def queue(self, action=None, user_id=None, comment=None):
        """Insert a remediation entry into the database."""
        action = self.action if action is None else action
        user_id = self.user_id if user_id is None else user_id
        comment = self.comment if comment is None else comment
        remediation = Remediation(
            action=action,
            type=self.type,
            key=self.key,
            successful=True,
            user_id=user_id,
            restore_key=self.last_restore_key,
            comment=comment,
        )
        saq.db.add(remediation)
        saq.db.commit()
        logging.info(f"Queued {remediation}")

    def refresh(self):
        """Refresh the remediation history."""
        # Rollback to discard changes in the transaction buffer and avoide lazy loads.
        # NOTE idk why expiring/refreshing the objects doesn't work here.
        saq.db.rollback()
        query = saq.db.query(Remediation)
        query = query.filter(Remediation.type == self.type)
        query = query.filter(Remediation.key == self.key)
        query = query.order_by(Remediation.id.desc())
        self.history = query.all()
        return self

    @property
    def last_remediation(self):
        """Get the last known remediation or return None.

        NOTE that this does NOT refresh the remediation history.
        """
        if len(self.history) > 0:
            return self.history[0]
        return None

    def __str__(self):
        return f"RemediationTarget: {self.type} - {self.key} - {self.state} - history={len(self.history)}"

def load_all_remediators() -> List[Remediator]:
    """Load all configured Remediators."""
    remediators = []
    for section in saq.CONFIG:
        if section.startswith('remediator_'):
            logging.info(f"Loading {section}")
            module = importlib.import_module(saq.CONFIG[section]['module'])
            remediator = getattr(module, saq.CONFIG[section]['class'])
            remediators.append(remediator(section))
    return remediators

def remediate_target(remediators: List[Remediator], target: Union[RemediationTarget, Remediation]) -> None:
    """Execute the remediation of a target."""

    try:
        logging.info(f"STARTED {target.action[:-1]}ing {target.type} {target.key}")

        # load results from previous runs
        results = {}
        if isinstance(target, Remediation) and target.result:
            results = json.loads(target.result)

        # run all remediators on the target
        status = REMEDIATION_STATUS_COMPLETED
        restore_key = target.restore_key
        for remediator in remediators:

            # only run remediators for target type
            if remediator.type != target.type:
                continue

            # only run remediators that are not already complete for this target
            if remediator.name not in results or results[remediator.name]['status'] not in COMPLETED_REMEDIATOR_STATUSES:
                try:
                    # run the remediator on the target
                    results[remediator.name] = remediator.remediate(target)
                except Exception as e:
                    # delay remediation and log error
                    results[remediator.name] = RemediationError(f"{e.__class__.__name__}: {e}")
                    logging.error(f"{remediator.name} failed to {target.action} {target.type} {target.key}: {e}")
                    logging.error(traceback.format_exc())

                # delay remediation if not complete
                if results[remediator.name]['status'] not in COMPLETED_REMEDIATOR_STATUSES:
                    status = REMEDIATION_STATUS_IN_PROGRESS

                # set restore key if one was given
                if results[remediator.name]['restore_key'] is not None:
                    restore_key = results[remediator.name]['restore_key']

        # mark as successful if no remediators failed/errored and at least one remediator succeeded
        successful = False
        for remediator in results:
            if results[remediator]['status'] in UNSUCCESSFUL_REMEDIATOR_STATUSES:
                successful = False
                break
            elif results[remediator]['status'] in SUCCESSFUL_REMEDIATOR_STATUSES:
                successful = True

        # log result
        logging.info(f"{status} {target.action[:-1]}ing {target.type} {target.key}")

        # database result
        if target.id is None or isinstance(target, RemediationTarget):
            # record this target remediation in the remediation table
            remediation = Remediation(
                action = target.action,
                type = target.type,
                key = target.key,
                status = status,
                successful = successful,
                result = json.dumps(results),
                user_id = target.user_id,
                restore_key = restore_key,
                comment = target.comment,
            )
            saq.db.add(remediation)
            saq.db.commit()
        else:
            # update target in remediation table
            update = Remediation.__table__.update()
            update = update.values(
                lock = None,
                status = status,
                successful = successful,
                result = json.dumps(results),
                restore_key = restore_key,
                update_time = datetime.utcnow(),
            )
            update = update.where(Remediation.id == target.id)
            saq.db.execute(update)
            saq.db.commit()
<<<<<<< HEAD
    
        except Exception as e:
            logging.error(f"unable to execute remediation item {remediation.id}: {e}")
            report_exception()
            
            try:
                saq.db.execute(Remediation.__table__.update().values(
                    status=REMEDIATION_STATUS_COMPLETED,
                    successful=False,
                    result=str(e))\
                .where(Remediation.id == remediation.id))
                saq.db.commit()

                if self.message_on_error:
                    send_message(f":rotating_light: attempt to execute remediation {remediation.key} failed:\n{e}", MESSAGE_TYPE_REMEDIATION_FAILURE)
                    
            except Exception as e:
                logging.error(f"unable to record error for remediation item {remediation.id}: {e}")
                report_exception()

def execute(action, type, key, user_id, company_id, comment=None):
    manager = RemediationSystemManager()
    manager.load_remediation_systems(company_id=company_id)
    if type not in manager.systems:
        logging.error(f"remediation type {type} is missing")
        return None

    system = manager.systems[type]

    # create a locked remediation entry so any currently running remediation systems don't grab it
    remediation = request(action, type, key, user_id, company_id, comment,
                          str(uuid.uuid4()), # lock
                          datetime.datetime.now()) # lock_time
    system.execute(saq.db.query(Remediation).filter(Remediation.id == remediation.id).one())
    result = saq.db.query(Remediation).filter(Remediation.id == remediation.id).one()
    saq.db.expunge(result)
    return result

def execute_remediation(*args, **kwargs):
    return execute(REMEDIATION_ACTION_REMOVE, *args, **kwargs)

def execute_restoration(*args, **kwargs):
    return execute(REMEDIATION_ACTION_RESTORE, *args, **kwargs)

def request(action,
            type,
            key,
            user_id,
            company_id,
            comment=None,
            lock=None,
            lock_time=None,
            status=REMEDIATION_STATUS_NEW):

    remediation = Remediation(
        action=action,
        type=type,
        key=key,
        user_id=user_id,
        comment=comment,
        company_id=company_id,
        lock=lock,
        lock_time=lock_time,
        status=status,)

    saq.db.add(remediation)
    saq.db.commit()
    saq.db.refresh(remediation)
    saq.db.expunge(remediation)
    return remediation

def request_remediation(*args, **kwargs):
    return request(REMEDIATION_ACTION_REMOVE, *args, **kwargs)

def request_restoration(*args, **kwargs):
    return request(REMEDIATION_ACTION_RESTORE, *args, **kwargs)

class LogOnlyRemediationSystem(RemediationSystem):
    """Dummy class that simply logs the request and marks it as completed."""
    def execute_request(self, remediation):
        logging.info(f"execution of remediation {remediation}")

        if 'fail' in remediation.key:
            raise 

        remediation.status = REMEDIATION_STATUS_COMPLETED
        remediation.successful = True
        remediation.result = 'executed by LogOnlyRemediationSystem'

        logging.info(f"completed remediation request {remediation}")
        return remediation

class RemediationTarget(object):
    """A mix-in for Observable types that supports Remediation.
       An Observable that extends this class can be the target of remediations."""

    @property
    def remediation_type(self):
        """Returns the type of remediation required to remediate this type of observable."""
        raise NotImplementedError()
    
    @property
    def remediation_key(self):
        """Returns the value to be used for the key column of the remediation table."""
        raise NotImplementedError()
    
    @property
    def remediation_history(self):
        """Returns the remediation history of this target as a list of saq.database.Remediation objects."""
        if hasattr(self, '_remediation_history'):
            return self._remediation_history

        from saq.database import Remediation
        self._remediation_history = saq.db.query(Remediation).filter(Remediation.key == self.remediation_key).all()
        return self._remediation_history
=======
>>>>>>> a9a94b59

    except Exception as e:
        logging.error(f"Unhandled exception: {e}")
        logging.error(traceback.format_exc())
        report_exception()
    finally:
        try:
            saq.db.remove()
        except Exception as e:
            logging.error(f"unable to return db session: {e}")
            report_exception()

class RemediationService(ACEService):
    def __init__(self, *args, **kwargs):
        super().__init__(service_config=saq.CONFIG['service_remediation'], *args, **kwargs)
        self.remediators = []
        self.uuid = str(uuid.uuid4())
        self.delay_time = timedelta(minutes=self.service_config.getint('delay_minutes', fallback=5))
        self.batch_size = self.service_config.getint('batch_size', fallback=1)
        self.max_threads = self.service_config.getint('max_threads', fallback=1)
        self.lock_timeout = timedelta(seconds=self.service_config.getint('lock_timeout_seconds', fallback=60))

    def execute_service(self):
        # load all remediators
        self.remediators = load_all_remediators()

        # process targets until shutdown event is set
        targets = []
        while not self.service_shutdown_event.is_set():
            # if there are threads available
            if len(threading.enumerate()) - 1 < self.max_threads:
                # get targets to process if we have none
                if len(targets) == 0:
                    try:
                        targets = self.get_targets()
                    except Exception as e:
                        logging.error(f"call to get_targets() failed: {e}")
                        report_exception()
                    finally:
                        saq.db.remove()

                # spawn thread to process worker
                if len(targets) > 0:
                    threading.Thread(target=self.remediate, args=(targets.pop(0),)).start()
            else:
                time.sleep(1)

        # wait for child threads to finish
        for thread in threading.enumerate():
            if thread.ident != threading.get_ident():
                thread.join()

    def get_targets(self):
        # find targets to process
        logging.info('looking for new targets')
        query = saq.db.query(Remediation)
        query = query.filter(or_(
            Remediation.lock == None,
            Remediation.lock_time < datetime.utcnow() - self.lock_timeout,
        ))
        query = query.filter(Remediation.status != REMEDIATION_STATUS_COMPLETED)
        query = query.filter(or_(
            Remediation.update_time == None,
            Remediation.update_time < datetime.utcnow() - self.delay_time,
        ))
        query = query.order_by(Remediation.insert_date.desc())
        query = query.limit(self.batch_size)
        target_ids = [t.id for t in query.all()]

        # wait a bit if there are no targets
        if len(target_ids) == 0:
            time.sleep(1)
            return []
        logging.info(f'found {len(target_ids)} targets')

        # attempt to lock found targets
        update = Remediation.__table__.update()
        update = update.values(
            lock = self.uuid,
            lock_time = datetime.utcnow(),
            status = REMEDIATION_STATUS_IN_PROGRESS,
        )
        update = update.where(Remediation.id.in_(target_ids))
        saq.db.execute(update)
        saq.db.commit()

        # fetch successfully locked targets
        query = saq.db.query(Remediation)
        query = query.filter(Remediation.lock == self.uuid)
        query = query.order_by(Remediation.insert_date.desc())
        result = query.all()
        saq.db.expunge_all()
        return result

    def remediate(self, target):
        try:
            remediate_target(self.remediators, target)
        except Exception as e:
            logging.error(f"Unhandled exception: {e}")
            report_exception()<|MERGE_RESOLUTION|>--- conflicted
+++ resolved
@@ -67,42 +67,6 @@
         self.name = config_section
         self.config = saq.CONFIG[config_section]
 
-<<<<<<< HEAD
-    def wait(self, *args, **kwargs):
-        for type, system in self.systems.items():
-            system.wait(*args, **kwargs)
-
-    def load_remediation_systems(self, company_id=None):
-        for section_name in saq.CONFIG.keys():
-            if not section_name.startswith('remediation_system_'):
-                continue
-
-            name = section_name[len('remediation_system_'):]
-
-            if not saq.CONFIG[section_name].getboolean('enabled'):
-                logging.debug(f"remediation system {name} is disabled")
-                continue
-
-            module_name = saq.CONFIG[section_name]['module']
-            try:
-                _module = importlib.import_module(module_name)
-            except Exception as e:
-                logging.error(f"unable to import module {module_name}: {e}")
-                report_exception()
-                continue
-
-            class_name = saq.CONFIG[section_name]['class']
-            try:
-                _class = getattr(_module, class_name)
-            except AttributeError as e:
-                logging.error(f"class {class_name} does not exist in module {module_name} in remediation system {name}")
-                report_exception()
-                continue
-
-            try:
-                logging.debug(f"loading remediation system {name}")
-                remediation_system = _class(config=saq.CONFIG[section_name], company_id=company_id)
-=======
     @property
     def type(self): 
         return 'base'
@@ -134,7 +98,6 @@
         self.user_id = user_id
         self.action = action
         self.comment = comment
->>>>>>> a9a94b59
 
         # if id is givent then decode it and use for type and value
         if id is not None:
@@ -150,92 +113,10 @@
         if restore_key is None:
             self.restore_key = self.last_restore_key
 
-<<<<<<< HEAD
-class RemediationSystem(object):
-    def __init__(self, config=None, company_id=None):
-        assert isinstance(config, configparser.SectionProxy)
-
-        # configuration settings for this remediation system
-        self.config = config
-
-        # for restricting remediation accounts to a specific companies
-        self.company_id = company_id
-
-        # the type of remediations this system performs
-        self.remediation_type = config['type']
-
-        # the queue that contains the current Remediation object to work on
-        self.queue = None
-
-        # the thread the reads the work to be done and adds it to the queue
-        self.manager_thread = None
-
-        # the list of worker threads that perform the work added to the queue
-        self.worker_threads = []
-
-        # controls how many worker threads we run at once
-        self.max_concurrent_remediation_count = self.config.getint('max_concurrent_remediation_count', fallback=None)
-        if self.max_concurrent_remediation_count is None:
-            # if we don't specify for this particular type of remediation system then we take the default defined for all remediation systems
-            self.max_concurrent_remediation_count = saq.CONFIG['service_remediation'].getint('max_concurrent_remediation_count', fallback=10)
-
-        # control event to shut the remediation system down (gracefully)
-        self.control_event = None
-
-        # the UUID used to lock remediation items for ownership
-        self.lock = None
-
-        # the total number of remediation items this system will lock at once
-        # defaults to the size of the worker queue
-        self.batch_size = self.config.getint('batch_size', fallback=self.max_concurrent_remediation_count)
-
-        # defines message targets 
-        self.message_on_success = self.config.getboolean('message_on_success', fallback=False)
-        self.message_on_error = self.config.getboolean('message_on_error', fallback=False)
-
-        # if this is set to True then we run everything in a single thread
-        self.debug = False
-
-    def execute_request(self, remediation):
-        raise NotImplementedError()
-
-    def start(self, debug=False):
-        # set debug mode
-        self.debug = debug
-
-        logging.info(f"starting remediation system (debug={debug})")
-        # grab the lock uuid used last time, or, create a new one
-        lock_uuid_path = os.path.join(saq.DATA_DIR, 'var', f'remediation.{self.remediation_type}.uuid')
-        if os.path.exists(lock_uuid_path):
-            try:
-                with open(lock_uuid_path) as fp:
-                    self.lock = fp.read()
-                    validate_uuid(self.lock)
-            except Exception as e:
-                logging.warning(f"unable to read {lock_uuid_path} - recreating")
-                self.lock = None
-
-        if self.lock is None:
-            with open(lock_uuid_path, 'w') as fp:
-                self.lock = str(uuid.uuid4())
-                fp.write(self.lock)
-
-        # reset any outstanding work set to this uuid
-        # this would be stuff left over from the last time it shut down
-        saq.db.execute(Remediation.__table__.update().values(
-            status=REMEDIATION_STATUS_NEW,
-            lock=None,
-            lock_time=None).where(and_(
-            Remediation.lock == self.lock,
-            or_(
-                Remediation.status == REMEDIATION_STATUS_NEW, 
-                Remediation.status == REMEDIATION_STATUS_IN_PROGRESS))))
-=======
     @property
     def id(self):
         """Return an html/js friendly representation of the target"""
         return b64encode(f"{self.type}|{self.key}".encode('utf-8')).decode('ascii')
->>>>>>> a9a94b59
 
     @property
     def processing(self):
@@ -415,124 +296,6 @@
             update = update.where(Remediation.id == target.id)
             saq.db.execute(update)
             saq.db.commit()
-<<<<<<< HEAD
-    
-        except Exception as e:
-            logging.error(f"unable to execute remediation item {remediation.id}: {e}")
-            report_exception()
-            
-            try:
-                saq.db.execute(Remediation.__table__.update().values(
-                    status=REMEDIATION_STATUS_COMPLETED,
-                    successful=False,
-                    result=str(e))\
-                .where(Remediation.id == remediation.id))
-                saq.db.commit()
-
-                if self.message_on_error:
-                    send_message(f":rotating_light: attempt to execute remediation {remediation.key} failed:\n{e}", MESSAGE_TYPE_REMEDIATION_FAILURE)
-                    
-            except Exception as e:
-                logging.error(f"unable to record error for remediation item {remediation.id}: {e}")
-                report_exception()
-
-def execute(action, type, key, user_id, company_id, comment=None):
-    manager = RemediationSystemManager()
-    manager.load_remediation_systems(company_id=company_id)
-    if type not in manager.systems:
-        logging.error(f"remediation type {type} is missing")
-        return None
-
-    system = manager.systems[type]
-
-    # create a locked remediation entry so any currently running remediation systems don't grab it
-    remediation = request(action, type, key, user_id, company_id, comment,
-                          str(uuid.uuid4()), # lock
-                          datetime.datetime.now()) # lock_time
-    system.execute(saq.db.query(Remediation).filter(Remediation.id == remediation.id).one())
-    result = saq.db.query(Remediation).filter(Remediation.id == remediation.id).one()
-    saq.db.expunge(result)
-    return result
-
-def execute_remediation(*args, **kwargs):
-    return execute(REMEDIATION_ACTION_REMOVE, *args, **kwargs)
-
-def execute_restoration(*args, **kwargs):
-    return execute(REMEDIATION_ACTION_RESTORE, *args, **kwargs)
-
-def request(action,
-            type,
-            key,
-            user_id,
-            company_id,
-            comment=None,
-            lock=None,
-            lock_time=None,
-            status=REMEDIATION_STATUS_NEW):
-
-    remediation = Remediation(
-        action=action,
-        type=type,
-        key=key,
-        user_id=user_id,
-        comment=comment,
-        company_id=company_id,
-        lock=lock,
-        lock_time=lock_time,
-        status=status,)
-
-    saq.db.add(remediation)
-    saq.db.commit()
-    saq.db.refresh(remediation)
-    saq.db.expunge(remediation)
-    return remediation
-
-def request_remediation(*args, **kwargs):
-    return request(REMEDIATION_ACTION_REMOVE, *args, **kwargs)
-
-def request_restoration(*args, **kwargs):
-    return request(REMEDIATION_ACTION_RESTORE, *args, **kwargs)
-
-class LogOnlyRemediationSystem(RemediationSystem):
-    """Dummy class that simply logs the request and marks it as completed."""
-    def execute_request(self, remediation):
-        logging.info(f"execution of remediation {remediation}")
-
-        if 'fail' in remediation.key:
-            raise 
-
-        remediation.status = REMEDIATION_STATUS_COMPLETED
-        remediation.successful = True
-        remediation.result = 'executed by LogOnlyRemediationSystem'
-
-        logging.info(f"completed remediation request {remediation}")
-        return remediation
-
-class RemediationTarget(object):
-    """A mix-in for Observable types that supports Remediation.
-       An Observable that extends this class can be the target of remediations."""
-
-    @property
-    def remediation_type(self):
-        """Returns the type of remediation required to remediate this type of observable."""
-        raise NotImplementedError()
-    
-    @property
-    def remediation_key(self):
-        """Returns the value to be used for the key column of the remediation table."""
-        raise NotImplementedError()
-    
-    @property
-    def remediation_history(self):
-        """Returns the remediation history of this target as a list of saq.database.Remediation objects."""
-        if hasattr(self, '_remediation_history'):
-            return self._remediation_history
-
-        from saq.database import Remediation
-        self._remediation_history = saq.db.query(Remediation).filter(Remediation.key == self.remediation_key).all()
-        return self._remediation_history
-=======
->>>>>>> a9a94b59
 
     except Exception as e:
         logging.error(f"Unhandled exception: {e}")
