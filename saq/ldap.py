import json
import re
import logging
from ldap3.core import exceptions
from ldap3.utils.conv import escape_filter_chars
from ldap3 import Server, Connection, SIMPLE, RESTARTABLE, SUBTREE, ALL, ALL_ATTRIBUTES
from ldap3.utils.ciDict import CaseInsensitiveDict
import saq
import saq.email

connection = None
def connect():
    global connection
    connection = Connection(
        Server(
            saq.CONFIG['ldap']['ldap_server'],
            port = saq.CONFIG['ldap'].getint('ldap_port', fallback=389), 
            get_info = ALL,
        ),
        auto_bind = True,
        client_strategy = RESTARTABLE,
        user = saq.CONFIG['ldap']['ldap_bind_user'],
        password = saq.CONFIG['ldap']['ldap_bind_password'],
        authentication = SIMPLE,
        check_names = True,
    )

def search(query, attributes=ALL_ATTRIBUTES):
    # replace memberOf wildcard queries with fullmatch
    query = re.sub(r'\(memberOf=([^\)]*\*[^\)]*)\)', member_of_wildcard_substitute, query)
    base_dn = saq.CONFIG['ldap']['ldap_base_dn']
    if connection is None:
        connect()
<<<<<<< HEAD
    return [entry_to_dict(e) for e in list(connection.extend.standard.paged_search(base_dn, query, SUBTREE, attributes=attributes))]
=======
    try:
        connection.search(saq.CONFIG['ldap']['ldap_base_dn'], query, SUBTREE, attributes=ALL_ATTRIBUTES)
    except exceptions.LDAPInvalidFilterError as e:
        logging.error(f"problem searching ldap with '{query}' : {e}")
        return {}
    return json.loads(connection.response_to_json())['entries'] # XXX hack to have strings instead of lists of bytes for attributes
>>>>>>> 8ab8ed06

# custom encoder for the annoying dict type that comes out of ldap3
class CaseInsensitiveDictEncoder(json.JSONEncoder):
    def default(self, obj):
        if isinstance(obj, CaseInsensitiveDict):
            return dict(obj)
        if isinstance(obj, bytes):
            return str(obj)[2:-1]
        try:
            return json.JSONEncoder.default(self, obj)
        except:
            return str(obj)

# hack to make ldap3 paged_search results json serializable
def entry_to_dict(entry):
    return json.loads(json.dumps(entry, cls=CaseInsensitiveDictEncoder))

# return list of entries that match a given email address
def lookup_email_address(email_address):
    # don't look up external emails
    if not saq.email.is_local_email_domain(email_address):
        return []

    # lookup the user for an email by name so that it will match various internal domains
    email = saq.email.normalize_email_address(email_address)
    name, domain = email.split('@', 1)
    name = escape_filter_chars(name)
    return search(f"(mail={name}@*)")

# lookup a user by cn and return the attributes including manager cn
def lookup_user(user):
    user = escape_filter_chars(user)
    entries = search(f"(cn={user})")
    if len(entries) == 0:
        return None
    attributes = entries[0]['attributes']
    if 'manager' in attributes:
        m = re.match(r'CN=([^,]+)', attributes['manager'])
        attributes['manager_cn'] = m.group(1)
    return attributes

def lookup_hostname(hostname):
    return lookup_user(hostname)

def get_child_groups(groups):
    query = ""
    for group in groups:
        query += f"(memberOf={group['dn']})"
    child_groups = search(f"(&(objectCategory=group)(|{query}))")
    if len(child_groups) > 0:
        child_groups.extend(get_child_groups(child_groups))
    return child_groups

def member_of_wildcard_substitute(match):
    query = f"(&(objectCategory=group)(cn={match.group(1)}))"
    groups = search(query)
    groups.extend(get_child_groups(groups))
    query = ""
    for group in groups:
        query += f"(memberOf={group['dn']})"
    return query

def find_users(query):
    entries = search(query, attributes=['cn'])
    return [e['attributes']['cn'].lower() for e in entries]

# converts a list of user ids to email addresses
def lookup_emails(employees):
    if len(employees) == 0:
        return []
    emps = ''.join([ f'(mail={e})' for e in employees ])
    query = f'(&(objectCategory=user)(|{emps}))'
    entries = search(query, attributes=['cn'])
    return [e['attributes']['cn'].lower() for e in entries]<|MERGE_RESOLUTION|>--- conflicted
+++ resolved
@@ -31,16 +31,7 @@
     base_dn = saq.CONFIG['ldap']['ldap_base_dn']
     if connection is None:
         connect()
-<<<<<<< HEAD
     return [entry_to_dict(e) for e in list(connection.extend.standard.paged_search(base_dn, query, SUBTREE, attributes=attributes))]
-=======
-    try:
-        connection.search(saq.CONFIG['ldap']['ldap_base_dn'], query, SUBTREE, attributes=ALL_ATTRIBUTES)
-    except exceptions.LDAPInvalidFilterError as e:
-        logging.error(f"problem searching ldap with '{query}' : {e}")
-        return {}
-    return json.loads(connection.response_to_json())['entries'] # XXX hack to have strings instead of lists of bytes for attributes
->>>>>>> 8ab8ed06
 
 # custom encoder for the annoying dict type that comes out of ldap3
 class CaseInsensitiveDictEncoder(json.JSONEncoder):
