--- conflicted
+++ resolved
@@ -1,7 +1,6 @@
 [config]
 graph_local = etc/saq.graph.ini
 
-<<<<<<< HEAD
 [msal]
 token_cache_path = var/msal_token_cache.bin
 
@@ -35,7 +34,6 @@
 day_interval = 14
 
 ; WE NEED TO ADD A GRAPH COLLECTOR HERE!!!
-=======
 [service_graph_resource_collector]
 module = saq.collectors.graph_collections
 class = GraphResourceCollector
@@ -78,7 +76,6 @@
 ;    certs normally.
 ;auth_ca_cert_path = path/to/ca/cert/to/use/for/verification
 ;graph_ca_cert_path = path/to/ca/cert/to/use
->>>>>>> 8ab8ed06
 
 
 ; Graph API remediation account example
