import base64
import collections.abc
import calendar
import datetime
import importlib
import io
import json
import logging
import math
import os
import os.path
import pymysql
import pysip
import random
import re
import shutil
import smtplib
import socket
import tempfile
import traceback
import uuid as uuidlib
import zipfile
import time

from collections import defaultdict
from datetime import timedelta
from dateutil.relativedelta import relativedelta
from email.encoders import encode_base64
from email.mime.base import MIMEBase
from email.mime.multipart import MIMEMultipart
from email.mime.text import MIMEText
from email.utils import COMMASPACE, formatdate
from operator import attrgetter
from subprocess import Popen, PIPE, DEVNULL
from urllib.parse import urlparse
from sandboxapi.falcon import FalconAPI

import requests
from pymongo import MongoClient

import saq
import saq.analysis
import saq.intel
from saq.remediation import RemediationTarget
import virustotal

from saq import SAQ_HOME
from saq.graph_api import GraphApiAuth
from saq.constants import *
from saq.crits import update_status
from saq.analysis import Tag
from saq.database import User, UserAlertMetrics, Comment, get_db_connection, Event, EventMapping, \
                         ObservableMapping, Observable, Tag, TagMapping, Malware, \
                         MalwareMapping, Company, CompanyMapping, Campaign, Alert, \
                         Workload, DelayedAnalysis, \
                         acquire_lock, release_lock, \
                         get_available_nodes, use_db, set_dispositions, add_workload, \
                         add_observable_tag_mapping, remove_observable_tag_mapping, \
                         Remediation, Owner, DispositionBy, RemediatedBy
from saq.email import search_archive, get_email_archive_sections
from saq.error import report_exception
from saq.gui import GUIAlert
from saq.performance import record_execution_time
from saq.proxy import proxies
from saq.tip import tip_factory
from saq.util import abs_path, find_all_url_domains, create_histogram_string
from saq.file_upload import *
from saq.observables import create_observable

import ace_api

from app import db
from app.analysis import *
from app.analysis.filters import *
from flask import jsonify, render_template, redirect, request, url_for, flash, session, \
                  make_response, g, send_from_directory, send_file, stream_with_context, Response
from flask_login import login_user, logout_user, login_required, current_user

from sqlalchemy import and_, or_, func, distinct
from sqlalchemy.orm import joinedload, aliased
from sqlalchemy.orm.exc import NoResultFound
from sqlalchemy.sql import text, func

import pytz

# used to determine where to redirect to after doing something
REDIRECT_MAP = {
    'analysis': 'analysis.index',
    'management': 'analysis.manage'
}

# controls if we prune analysis by default or not
DEFAULT_PRUNE = True

# additional functions to make available to the templates
@analysis.context_processor
def generic_functions():
    def generate_unique_reference():
        return str(uuidlib.uuid4())

    return { 'generate_unique_reference': generate_unique_reference }

@analysis.context_processor
def send_to_hosts():
    hosts = {}
    try:
        config_keys = [x for x in saq.CONFIG.keys() if x.startswith('send_file_to_')]
        hosts = [saq.CONFIG[x] for x in config_keys]
    except Exception as e:
        logging.error(f"no hosts properly configured to send to: {e}")
    return dict(send_to_hosts=hosts)

# utility routines

def get_current_alert_uuid():
    """Returns the current alert UUID the analyst is looking at, or None if they are not looking at anything."""
    target_dict = request.form if request.method == 'POST' else request.args

    # either direct or alert_uuid are used
    if 'direct' in target_dict:
        return target_dict['direct']
    elif 'alert_uuid' in target_dict:
        return target_dict['alert_uuid']

    logging.debug("missing direct or alert_uuid in get_current_alert for user {0}".format(current_user))
    return None

def get_current_alert():
    """Returns the current Alert for this analysis page, or None if the uuid is invalid."""
    alert_uuid = get_current_alert_uuid()
    if alert_uuid is None:
        return None

    try:
        result = db.session.query(GUIAlert).filter(GUIAlert.uuid == alert_uuid).one()
        if current_user.timezone:
            result.display_timezone = pytz.timezone(current_user.timezone)


        return result

    except Exception as e:
        logging.error(f"couldn't get alert {alert_uuid}: {e}")

    return None

def load_current_alert():
    alert = get_current_alert()
    if alert is None:
        return None

    try:
        alert.load()
        return alert
    except Exception as e:
        logging.error(f"unable to load alert uuid {alert.uuid}: {e}")
        return None

def filter_special_tags(tags):
    # we don't show "special" tags in the display
    special_tag_names = [tag for tag in saq.CONFIG['tags'].keys() if saq.CONFIG['tags'][tag] == 'special']
    return [tag for tag in tags if tag.name not in special_tag_names]


@analysis.after_request
def add_header(response):
    """
    Add headers to both force latest IE rendering engine or Chrome Frame,
    and also to cache the rendered page for 10 minutes.
    """
    response.headers['X-UA-Compatible'] = 'IE=Edge,chrome=1'
    response.headers['Cache-Control'] = 'public, max-age=0'
    return response

@analysis.route('/json', methods=['GET'])
@login_required
def download_json():
    result = {}

    alert = get_current_alert()
    if alert is None:
        return '{}'

    try:
        alert.load()
    except Exception as e:
        logging.error("unable to load alert uuid {0}: {1}".format(request.args['uuid'], str(e)))
        return '{}'

    nodes = []
    next_node_id = 1
    for analysis in alert.all_analysis:
        analysis.node_id = 0 if analysis is alert else next_node_id
        next_node_id += 1
        node = {
            'id': analysis.node_id,
            # yellow if it's the alert otherwise white for analysis nodes
            # there is a bug in the library preventing this from working
            # 'fixed': True if analysis is alert else False,
            # 'physics': False if analysis is alert else True,
            'hidden': False,  # TODO try to hide the ones that didn't have any analysis
            'shape': 'box',
            'label': type(analysis).__name__,
            'details': type(analysis).__name__ if analysis.jinja_template_path is None else analysis.jinja_display_name,
            'observable_uuid': None if analysis.observable is None else analysis.observable.id,
            'module_path': analysis.module_path}

        # if analysis.jinja_template_path is not None:
        # node['details'] = analysis.jinja_display_name

        nodes.append(node)

    for observable in alert.all_observables:
        observable.node_id = next_node_id
        next_node_id += 1
        nodes.append({
            'id': observable.node_id,
            'label': observable.type,
            'details': str(observable)})

    edges = []
    for analysis in alert.all_analysis:
        for observable in analysis.observables:
            edges.append({
                'from': analysis.node_id,
                'to': observable.node_id,
                'hidden': False})
            for observable_analysis in observable.all_analysis:
                edges.append({
                    'from': observable.node_id,
                    'to': observable_analysis.node_id,
                    'hidden': False})

    tag_nodes = {}  # key = str(tag), value = {} (tag node)
    tag_edges = []

    tagged_objects = alert.all_analysis
    tagged_objects.extend(alert.all_observables)

    for tagged_object in tagged_objects:
        for tag in tagged_object.tags:
            if str(tag) not in tag_nodes:
                next_node_id += 1
                tag_node = {
                    'id': next_node_id,
                    'shape': 'star',
                    'label': str(tag)}

                tag_nodes[str(tag)] = tag_node

            tag_node = tag_nodes[str(tag)]
            tag_edges.append({'from': tagged_object.node_id, 'to': tag_node['id']})

    nodes.extend(tag_nodes.values())
    edges.extend(tag_edges)

    response = make_response(json.dumps({'nodes': nodes, 'edges': edges}))
    response.mimetype = 'application/json'
    return response

@analysis.route('/redirect_to', methods=['GET', "POST"])
@login_required
def redirect_to():
    alert = get_current_alert()
    if alert is None:
        flash("internal error")
        return redirect(url_for('analysis.index'))

    if not alert.load():
        flash("internal error")
        logging.error("unable to load alert {0}".format(alert))
        return redirect(url_for('analysis.index'))

    try:
        file_uuid = request.values['file_uuid']
    except KeyError:
        logging.error("missing file_uuid")
        return "missing file_uuid", 500

    try:
        target = request.values['target']
    except KeyError:
        logging.error("missing target")
        return "missing target", 500

    # find the observable with this uuid
    try:
        file_observable = alert.observable_store[file_uuid]
    except KeyError:
        logging.error("missing file observable uuid {0} for alert {1} user {2}".format(
            file_uuid, alert, current_user))
        flash("internal error")
        return redirect(url_for('analysis.index'))

    if target == 'dlp':
        return redirect('{}/ProtectManager/IncidentDetail.do?value(variable_1)=incident.id&value(operator_1)=incident.id_in&value(operand_1)={}'.format(
            saq.CONFIG['dlp']['base_uri'],
            file_observable.value))

    if target == 'exabeam':
        return redirect(f'{saq.CONFIG["exabeam"]["base_uri"]}/uba/#user/{file_observable.value}')

    if target == 'exabeam_session':
        user_value = file_observable.value.split('-')[0]
        return redirect(f'{saq.CONFIG["exabeam"]["base_uri"]}/uba/#user/{user_value}/timeline/{file_observable.value}')

    # both of these requests require the sha256 hash
    # as on 12/23/2015 the FileObservable stores these hashes as a part of the observable
    # so we use that if it exists, otherwise we compute it on-the-fly
    if file_observable.sha256_hash is None:
        if not file_observable.compute_hashes():
            flash("unable to compute file hash of {}".format(file_observable.value))
            return redirect(url_for('analysis.index'))

    if target == 'vt':
        return redirect('https://www.virustotal.com/en/file/{}/analysis/'.format(file_observable.sha256_hash))
    elif target == 'vx':
        return redirect('{}/sample/{}?environmentId={}'.format(
            saq.CONFIG['vxstream']['gui_baseuri'],
            file_observable.sha256_hash,
            saq.CONFIG['vxstream']['environmentid']))
    elif target == 'falcon_sandbox':
        return redirect('{}/sample/{}?environmentId={}'.format(
            saq.CONFIG['falcon_sandbox']['gui_baseuri'].strip('/'),
            file_observable.sha256_hash,
            saq.CONFIG['falcon_sandbox']['environmentid']))

    flash("invalid target {}".format(target))
    return redirect(url_for('analysis.index'))

@analysis.route('/email_file', methods=["POST"])
@login_required
def email_file():
    toemails = request.form.get('toemail', "").split(";")
    compress = request.form.get('compress', 'off')
    encrypt = request.form.get('encrypt', 'off')
    file_uuid = request.form.get('file_uuid', "")
    emailmessage = request.form.get("emailmessage", "")

    alert = get_current_alert()
    if alert is None:
        flash("internal error")
        return redirect(url_for('analysis.index'))

    if not alert.load():
        flash("internal error")
        logging.error("unable to load alert {0}".format(alert))
        return redirect(url_for('analysis.index'))

    subject = request.form.get("subject", "ACE file attached from {}".format(alert.description))

    # find the observable with this uuid
    try:
        file_observable = alert.observable_store[file_uuid]
    except KeyError:
        logging.error("missing file observable uuid {0} for alert {1} user {2}".format(
                file_uuid, alert, current_user))
        flash("internal error")
        return redirect("/analysis?direct=" + alert.uuid)

    # get the full path to the file to expose
    full_path = os.path.join(SAQ_HOME, alert.storage_dir, file_observable.value)
    if not os.path.exists(full_path):
        logging.error("file path {0} does not exist for alert {1} user {2}".format(full_path, alert, current_user))
        flash("internal error")
        return redirect("/analysis?direct=" + alert.uuid)
    if compress == "on":
        if not os.path.exists(full_path + ".zip"):
            try:
                zf = zipfile.ZipFile(full_path + ".zip",
                                     mode='w',
                                     compression=zipfile.ZIP_DEFLATED,
                                     )
                with open(full_path, "rb") as fp:
                    msg = fp.read()
                try:
                    zf.writestr(os.path.basename(full_path), msg)
                finally:
                    zf.close()
            except Exception as e:
                logging.error("Could not compress " + full_path + ': ' + str(e))
                report_exception()
                flash("internal error compressing " + full_path)
                return redirect("/analysis?direct=" + alert.uuid)

        full_path += ".zip"

    if encrypt == "on":
        try:
            passphrase = saq.CONFIG.get("gpg", "symmetric_password")
        except:
            logging.warning("passphrase not specified in configuration, using default value of infected")
            passphrase = "infected"

        if not os.path.exists(full_path + ".gpg"):
            p = Popen(['gpg', '-c', '--passphrase', passphrase, full_path], stdout=PIPE)
            (stdout, stderr) = p.communicate()

        full_path += ".gpg"

    try:
        smtphost = saq.CONFIG.get("smtp", "server")
        smtpfrom = saq.CONFIG.get("smtp", "mail_from")
        msg = MIMEMultipart()
        msg['From'] = smtpfrom
        msg['To'] = COMMASPACE.join(toemails)
        msg['Date'] = formatdate(localtime=True)
        msg['Subject'] = subject
        msg.attach(MIMEText(emailmessage))
        part = MIMEBase('application', "octet-stream")
        part.set_payload(open(full_path, "rb").read())
        encode_base64(part)
        #part.add_header('Content-Disposition', 'attachment; filename="%s"' % os.path.basename(full_path))
        part.add_header('Content-Disposition', os.path.basename(full_path))
        msg.attach(part)
        smtp = smtplib.SMTP(smtphost)
        smtp.sendmail(smtpfrom, toemails, msg.as_string())
        smtp.close()
    except Exception as e:
        logging.error("unable to send email: {}".format(str(e)))
        report_exception()

    return redirect("/analysis?direct=" + alert.uuid)

@analysis.route('/download_file', methods=['GET', "POST"])
@login_required
def download_file():
    alert = get_current_alert()
    if alert is None:
        flash("internal error")
        return redirect(url_for('analysis.index'))

    if not alert.load():
        flash("internal error")
        logging.error("unable to load alert {0}".format(alert))
        return redirect(url_for('analysis.index'))

    if request.method == "POST":
        file_uuid = request.form['file_uuid']
    else:
        file_uuid = request.args.get('file_uuid', None)

    if file_uuid is None:
        logging.error("missing file_uuid")
        return "missing file_uuid", 500

    if request.method == "POST":
        mode = request.form['mode']
    else:
        mode = request.args.get('mode', None)

    if mode is None:
        logging.error("missing mode")
        return "missing mode", 500

    response = make_response()

    # find the observable with this uuid
    try:
        file_observable = alert.observable_store[file_uuid]
    except KeyError:
        logging.error("missing file observable uuid {0} for alert {1} user {2}".format(
            file_uuid, alert, current_user))
        flash("internal error")
        return redirect(url_for('analysis.index'))

    # get the full path to the file to expose
    full_path = os.path.join(SAQ_HOME, alert.storage_dir, file_observable.value)
    if not os.path.exists(full_path):
        logging.error("file path {0} does not exist for alert {1} user {2}".format(full_path, alert, current_user))
        flash("internal error")
        return redirect(url_for('analysis.index'))

    if request.method == "POST" and mode == "falcon_sandbox":
        from saq.falcon_sandbox import FalconSandbox
        falcon_sandbox = FalconSandbox(
            saq.CONFIG['falcon_sandbox']['apikey'],
            saq.CONFIG['falcon_sandbox']['server'],
            proxies=saq.proxy.proxies() if saq.CONFIG.getboolean('analysis_module_falcon_sandbox_analyzer', 'use_proxy') else {},
            verify=False) # XXX fix this

        logging.debug(f"submitting {full_path} to falcon sandbox")
        response = falcon_sandbox.submit_file(full_path, saq.CONFIG['falcon_sandbox']['environmentid'])
        response.raise_for_status()

        url = saq.CONFIG['falcon_sandbox']['gui_baseuri'].strip('/') + "/sample/" + file_observable.sha256_hash + "?environmentId=" + saq.CONFIG['falcon_sandbox']['environmentid']
        logging.debug("got falcon sandbox url: {}".format(url))
        return url

    if request.method == "POST" and mode == "vxstream":
        baseuri = saq.CONFIG.get("vxstream", "baseuri_v2")
        gui_baseuri = saq.CONFIG.get('vxstream', 'gui_baseuri')
        if baseuri[-1] == "/":
            baseuri = baseuri[:-1]
        environmentid = saq.CONFIG.get("vxstream", "environmentid")
        apikey = saq.CONFIG.get("vxstream", "apikey")
        secret = saq.CONFIG.get("vxstream", "secret")
        proxies = saq.proxy.proxies() if saq.CONFIG.getboolean('vxstream', 'use_proxy') else {}
        logging.debug("Uploading file to falcon sandbox")
        falcon = FalconAPI(apikey, url=baseuri, proxies=proxies, env=environmentid)
        job_id = None
        with open(full_path, 'rb') as fp:
            job_id = falcon.analyze(fp, file_observable.value)
        if job_id is None:
            logging.error("submission of {} failed".format(full_path))
            return False
        if file_observable.sha256_hash is None:
            if not file_observable.compute_hashes():
                return "unable to compute file hash of {}".format(file_observable.value), 404
        url = gui_baseuri + "/sample/" + file_observable.sha256_hash + "?environmentId=" + environmentid
        logging.debug("Got vxstream url: {}".format(url))
        return url

    if request.method == "POST" and mode == "virustotal":
        vt = virustotal.VirusTotal(
                saq.CONFIG.get("virus_total","api_key"),
                proxies=saq.proxy.proxies() if saq.CONFIG.getboolean('analysis_module_vt_hash_analyzer', 'use_proxy') else {},
                verify=False)
        res = vt.send_file(full_path)
        if res:
            logging.debug("VT result for {}: {}".format(full_path, str(res)))
            return res['permalink']
        return "", 404

    if mode == 'raw':
        return send_from_directory(os.path.dirname(full_path), 
                                   os.path.basename(full_path), 
                                   as_attachment=True,
                                   attachment_filename=os.path.basename(full_path).encode().decode('latin-1', errors='ignore'))
    elif mode == 'hex':
        p = Popen(['hexdump', '-C', full_path], stdout=PIPE)
        (stdout, stderr) = p.communicate()
        response = make_response(stdout)
        response.headers['Content-Type'] = 'text/plain'
        return response
    elif mode == 'zip':
        try:
            dest_file = '{}.zip'.format(os.path.join(saq.TEMP_DIR, str(uuidlib.uuid4())))
            logging.debug("creating encrypted zip file {} for {}".format(dest_file, full_path))
            p = Popen(['zip', '-e', '--junk-paths', '-P', 'infected', dest_file, full_path])
            p.wait()

            # XXX we're reading it all into memory here
            with open(dest_file, 'rb') as fp:
                encrypted_data = fp.read()

            response = make_response(encrypted_data)
            response.headers['Content-Type'] = 'application/zip'
            response.headers['Content-Disposition'] = 'filename={}.zip'.format(os.path.basename(full_path))
            return response

        finally:

            try:
                os.remove(dest_file)
            except Exception as e:
                logging.error("unable to remove file {}: {}".format(dest_file, str(e)))
                report_exception()
    elif mode == 'text':
        with open(full_path, 'rb') as fp:
            result = fp.read()

        response = make_response(result)
        response.headers['Content-Type'] = 'text/plain'
        return response
    elif mode == 'malicious':
        maliciousdir = os.path.join(saq.SAQ_HOME, saq.CONFIG["malicious_files"]["malicious_dir"])
        if not os.path.isdir(maliciousdir):
            logging.error("malicious_dir {} does not exist")
            return "internal error (review logs)", 404
            
        if file_observable.sha256_hash is None:
            if not file_observable.compute_hashes():
                return "unable to compute file hash of {}".format(file_observable.value), 404

        malicioussub = os.path.join(maliciousdir, file_observable.sha256_hash[0:2])
        if not os.path.isdir(malicioussub):
            try:
                os.mkdir(malicioussub)
            except Exception as e:
                logging.error("unable to create dir {}: {}".format(malicioussub, str(e)))
                report_exception()
                return "internal error (review logs)", 404

        lnname = os.path.join(malicioussub, file_observable.sha256_hash)
        if not os.path.exists(lnname):
            try:
                os.symlink(full_path, lnname)
            except Exception as e:
                logging.error("unable to create symlink from {} to {}: {}".format(
                    full_path, lnname, str(e)))
                report_exception()
                return "internal error (review logs)", 404

        if not os.path.exists(lnname + ".alert"):
            fullstoragedir = os.path.join(saq.SAQ_HOME, alert.storage_dir)
            try:
                os.symlink(fullstoragedir, lnname + ".alert")
            except Exception as e:
                logging.error("unable to create symlink from {} to {}: {}".format(
                    fullstoragedir, lnname, str(e)))
                report_exception()
                return "internal error (review logs)", 404

        # TODO we need to lock the alert here...
        file_observable.add_tag("malicious")
        alert.sync()

        # who gets these alerts?
        malicious_alert_recipients = saq.CONFIG['malicious_files']['malicious_alert_recipients'].split(',')

        msg = MIMEText('{} has identified a malicious file in alert {}.\r\n\r\nACE Direct Link: {}\r\n\r\nRemote Storage: {}'.format(
            current_user.username,
            alert.description,
            '{}/analysis?direct={}'.format(saq.CONFIG['gui']['base_uri'], alert.uuid),
            lnname))

        msg['Subject'] = "malicious file detected - {}".format(os.path.basename(file_observable.value))
        msg['From'] = saq.CONFIG.get("smtp", "mail_from")
        msg['To'] = ', '.join(malicious_alert_recipients)

        with smtplib.SMTP(saq.CONFIG.get("smtp", "server")) as mail:
            mail.send_message(msg, 
                from_addr=saq.CONFIG.get("smtp", "mail_from"), 
                to_addrs=malicious_alert_recipients)

        return "analysis?direct=" + alert.uuid, 200

    return "", 404

# this is legacy attachments stuff for what existed before observable type FILE usage was corrected
@analysis.route('/download_attachment', methods=['GET'])
@login_required
def download_attachment():
    alert = get_current_alert()
    if alert is None:
        flash("internal error")
        return redirect(url_for('analysis.index'))

    if not alert.load():
        flash("internal error")
        logging.error("unable to load alert {0}".format(alert))
        return redirect(url_for('analysis.index'))

    attachment_uuid = request.args.get('attachment_uuid', None)
    if attachment_uuid is None:
        logging.error("missing attachment_uuid")
        return "missing attachment_uuid", 500

    mode = request.args.get('mode', None)
    if mode is None:
        logging.error("missing mode")
        return "missing mode", 500

    response = make_response()

    # find the attachment with this uuid
    for analysis in alert.all_analysis:
        for attachment in analysis.attachments:
            if attachment.uuid == attachment_uuid:
                if mode == 'raw':
                    # logging.debug("base dir = {0}".format(os.path.join(SAQ_HOME, analysis.storage_dir)))
                    # logging.debug("attachment.path = {0}".format(attachment.path))
                    # return send_from_directory(os.path.join(SAQ_HOME, alert.storage_dir), attachment.path, as_attachment=True)
                    return send_from_directory(SAQ_HOME, attachment.path, as_attachment=True)
                elif mode == 'hex':
                    # p = Popen(['hexdump', '-C', os.path.join(SAQ_HOME, alert.storage_dir, attachment.path)], stdout=PIPE)
                    attachment_path = os.path.join(SAQ_HOME, attachment.path)
                    logging.debug("displaying hex dump for {0}".format(attachment_path))
                    p = Popen(['hexdump', '-C', os.path.join(SAQ_HOME, attachment.path)], stdout=PIPE)
                    (stdout, stderr) = p.communicate()
                    response = make_response(stdout)
                    response.headers['Content-Type'] = 'text/plain';
                    return response
                elif mode == 'text':
                    with open(os.path.join(SAQ_HOME, attachment.path), 'rb') as fp:
                        result = fp.read()

                    response = make_response(result)
                    response.headers['Content-Type'] = 'text/plain';
                    return response

    return "", 404

@analysis.route('/add_tag', methods=['POST'])
@login_required
def add_tag():
    for expected_form_item in ['tag', 'uuids', 'redirect']:
        if expected_form_item not in request.form:
            logging.error("missing expected form item {0} for user {1}".format(expected_form_item, current_user))
            flash("internal error")
            return redirect(url_for('analysis.index'))

    uuids = request.form['uuids'].split(',')
    try:
        redirect_to = REDIRECT_MAP[request.form['redirect']]
    except KeyError:
        logging.warning("invalid redirection value {0} for user {1}".format(request.form['redirect'], current_user))
        redirect_to = 'analysis.index'

    redirection_params = {}
    if redirect_to == 'analysis.index':
        redirection_params['direct'] = request.form['uuids']

    redirection = redirect(url_for(redirect_to, **redirection_params))

    tags = request.form['tag'].split()
    if len(tags) < 1:
        flash("you must specify one or more tags to add")
        return redirection

    failed_count = 0

    for uuid in uuids:
        logging.debug("attempting to lock alert {} for tagging".format(uuid))
        alert = db.session.query(GUIAlert).filter(GUIAlert.uuid == uuid).one()
        if alert is None:
            continue

        try:
            alert.lock_uuid = acquire_lock(alert.uuid)
            if alert.lock_uuid is None:
                failed_count += 1
                continue

            alert.load()
            for tag in tags:
                alert.add_tag(tag)

            alert.sync()

        except Exception as e:
            logging.error(f"unable to add tag to {alert}: {e}")
            failed_count += 1

        finally:
            release_lock(alert.uuid, alert.lock_uuid)

    if failed_count:
        flash("unable to modify alert: alert is currently being analyzed")

    if redirect_to == "analysis.manage":
        session['checked'] = uuids

    return redirection

@analysis.route('/add_observable', methods=['POST'])
@login_required
def add_observable():
    from saq.common import validate_time_format

    for expected_form_item in ['alert_uuid', 'add_observable_type', 'add_observable_value', 'add_observable_time']:
        if expected_form_item not in request.form:
            if expected_form_item == 'add_observable_value':
                if {'add_observable_value_A', 'add_observable_value_B'}.issubset(set(request.form.keys())):
                    continue
            logging.error("missing expected form item {0} for user {1}".format(expected_form_item, current_user))
            flash("internal error")
            return redirect(url_for('analysis.index'))

    uuid = request.form['alert_uuid']
    o_type = request.form['add_observable_type']
    if o_type not in ['email_conversation', 'email_delivery', 'ipv4_conversation', 'ipv4_full_conversation']:
        o_value = request.form['add_observable_value']
    else:
        o_value_A = request.form.get(f'add_observable_value_A')
        o_value_B = request.form.get(f'add_observable_value_B')
        if 'email' in o_type:
            o_value = '|'.join([o_value_A, o_value_B])
        elif 'ipv4_conversation' in o_type:
            o_value = '_'.join([o_value_A, o_value_B])
        elif 'ipv4_full_conversation' in o_type:
            o_value = ':'.join([o_value_A, o_value_B])

    redirection_params = {'direct': uuid}
    redirection = redirect(url_for('analysis.index', **redirection_params))

    o_time = request.form['add_observable_time']
    try:
        if o_time != '':
            o_time = datetime.datetime.strptime(o_time, '%Y-%m-%d %H:%M:%S')
    except ValueError:
        flash("invalid observable time format")
        return redirection

    #if o_type not in VALID_OBSERVABLE_TYPES:
        #flash("invalid observable type {0}".format(o_type))
        #return redirection

    if o_value == '':
        flash("missing observable value")
        return redirection

    try:
        alert = db.session.query(GUIAlert).filter(GUIAlert.uuid == uuid).one()
    except Exception as e:
        logging.error("unable to load alert {0} from database: {1}".format(uuid, str(e)))
        flash("internal error")
        return redirection

    lock_uuid = acquire_lock(alert.uuid)
    if not lock_uuid:
        flash("unable to modify alert: alert is currently locked")
        return redirection

    try:
        try:
            if not alert.load():
                raise RuntimeError("alert.load() returned false")
        except Exception as e:
            logging.error("unable to load alert {0} from filesystem: {1}".format(uuid, str(e)))
            flash("internal error")
            return redirection

        alert.add_observable(o_type, o_value, None if o_time == '' else o_time)

        # switch back into correlation mode (we may be in a different post-correlation mode at this point)
        alert.analysis_mode = ANALYSIS_MODE_CORRELATION

        try:
            alert.sync()
        except Exception as e:
            logging.error("unable to sync alert: {0}".format(str(e)))
            flash("internal error")
            return redirection

        add_workload(alert)

        flash("added observable")
        return redirection

    finally:
        try:
            release_lock(alert.uuid, lock_uuid)
        except Exception as e:
            logging.error("unable to release lock {}: {}".format(alert.uuid, LOCK_UUID))
        

@analysis.route('/add_comment', methods=['POST'])
@login_required
def add_comment():
    user_comment = None
    uuids = None
    redirect_to = None

    for expected_form_item in ['comment', 'uuids', 'redirect']:
        if expected_form_item not in request.form:
            logging.error("missing expected form item {0} for user {1}".format(expected_form_item, current_user))
            flash("internal error")
            return redirect(url_for('analysis.index'))

    uuids = request.form['uuids'].split(',')
    try:
        redirect_to = REDIRECT_MAP[request.form['redirect']]
    except KeyError:
        logging.warning("invalid redirection value {0} for user {1}".format(request.form['redirect'], current_user))
        redirect_to = 'analysis.index'

    # the analysis page will require the direct uuid to get back to the alert the user just commented on
    redirection_params = {}
    if redirect_to == 'analysis.index':
        redirection_params['direct'] = request.form['uuids']

    redirection = redirect(url_for(redirect_to, **redirection_params))

    user_comment = request.form['comment']
    if len(user_comment.strip()) < 1:
        flash("comment cannot be empty")
        return redirection

    for uuid in uuids:
        comment = Comment(
            user=current_user,
            uuid=uuid,
            comment=user_comment)

        db.session.add(comment)

    db.session.commit()

    flash("added comment to {0} item{1}".format(len(uuids), "s" if len(uuids) != 1 else ''))

    if redirect_to == "analysis.manage":
        session['checked'] = uuids
    return redirection

@analysis.route('/delete_comment', methods=['POST'])
@login_required
def delete_comment():
    comment_id = request.form.get('comment_id', None)
    if comment_id is None:
        flash("missing comment_id")
        return redirect(url_for('analysis.index'))

    # XXX use delete() instead of select then delete
    comment = db.session.query(Comment).filter(Comment.comment_id == comment_id).one()
    if comment.user.id != current_user.id:
        flash("invalid user for this comment")
        return redirect(url_for('analysis.index'))

    db.session.delete(comment)
    db.session.commit()

    return redirect(url_for('analysis.index', direct=request.form['direct']))

@analysis.route('/assign_ownership', methods=['POST'])
@login_required
def assign_ownership():
    analysis_page = False
    management_page = False
    alert_uuids = []

    if 'alert_uuid' in request.form:
        analysis_page = True
        alert_uuids.append(request.form['alert_uuid'])
    elif 'alert_uuids' in request.form:
        # otherwise we will have an alert_uuids field with one or more alert UUIDs set
        management_page = True
        alert_uuids = request.form['alert_uuids'].split(',')
        session['checked'] = alert_uuids
    else:
        logging.error("neither of the expected request fields were present")
        flash("internal error")
        return redirect(url_for('analysis.index'))

    test_uuids=list(alert_uuids)
    for alert_uuid in alert_uuids:
        alert = db.session.query(GUIAlert).filter_by(uuid=alert_uuid).one()
        if alert.disposition is not None:
            test_uuids.remove(alert_uuid)
            flash("uuid " + alert_uuid + "has already been dispositioned and cannot transfer ownership.")

    alert_uuids=list(test_uuids)
    if len(alert_uuids):
        db.session.execute(GUIAlert.__table__.update().where(GUIAlert.uuid.in_(alert_uuids)).values(
            owner_id=int(request.form['selected_user_id']),
            owner_time=datetime.datetime.now()))
        db.session.commit()

    flash("assigned ownership of {0} alert{1}".format(len(alert_uuids), "" if len(alert_uuids) == 1 else "s"))
    if analysis_page:
        return redirect(url_for('analysis.index', direct=alert_uuids[0]))

    return redirect(url_for('analysis.manage'))

@analysis.route('/new_alert', methods=['POST'])
@login_required
@use_db
def new_alert(db, c):
    from saq.engine import translate_node
                     
    # get submitted data
    insert_date = request.form.get('new_alert_insert_date', None)
    # reformat date
    event_time = datetime.datetime.strptime(insert_date, '%m-%d-%Y %H:%M:%S')
    # set the timezone
    try:
        timezone_str = request.form.get('timezone')
        timezone = pytz.timezone(timezone_str)
        event_time = timezone.localize(event_time)
    except Exception as e:
        error_message = f"unable to set timezone to {timezone_str}: {e}"
        logging.error(error_message)
        flask(error_message)
        return redirect(url_for('analysis.manage'))

    comment = ''

    tool = "gui"
    tool_instance = saq.CONFIG['global']['instance_name']
    alert_type = request.form.get('new_alert_type', 'manual')
    description = request.form.get('new_alert_description', 'Manual Alert')
    queue = request.form.get('new_alert_queue', 'default')
    node_data = request.form.get('target_node_data').split(',')
    node_id = node_data[0]
    node_location = node_data[1]
    company_id = node_data[2]
    event_time = event_time
    details = {'user': current_user.username, 'comment': comment}

    observables = []
    tags = []
    files = []
    temp_file_paths = []

    try:
        for key in request.form.keys():
            if key.startswith("observables_types_"):
                index = key.split('_')[2]
                o_type = request.form.get(f'observables_types_{index}')
                o_time = request.form.get(f'observables_times_{index}')
                if o_type not in ['email_conversation', 'email_delivery', 'ipv4_conversation', 'ipv4_full_conversation']:
                    o_value = request.form.get(f'observables_values_{index}')
                else:
                    o_value_A = request.form.get(f'observables_values_{index}_A')
                    o_value_B = request.form.get(f'observables_values_{index}_B')
                    if 'email' in o_type:
                        o_value = '|'.join([o_value_A, o_value_B])
                    elif 'ipv4_conversation' in o_type:
                        o_value = '_'.join([o_value_A, o_value_B])
                    elif 'ipv4_full_conversation' in o_type:
                        o_value = ':'.join([o_value_A, o_value_B])

                observable = {
                    'type': o_type,
                    'value': o_value,
                }

                if o_time:
                    o_time = datetime.datetime.strptime(o_time, '%m-%d-%Y %H:%M:%S')
                    observable['time'] = timezone.localize(o_time)

                if o_type == F_FILE:
                    upload_file = request.files.get(f'observables_values_{index}', None)
                    if upload_file:
                        fp, save_path = tempfile.mkstemp(suffix='.upload', dir=os.path.join(saq.TEMP_DIR))
                        os.close(fp)

                        temp_file_paths.append(save_path)

                        try:
                            upload_file.save(save_path)
                        except Exception as e:
                            flash(f"unable to save {save_path}: {e}")
                            report_exception()
                            return redirect(url_for('analysis.manage'))

                        files.append((upload_file.filename, open(save_path, 'rb')))

                    observable['value'] = upload_file.filename

                observables.append(observable)
            
        try:
            result = ace_api.submit(
                remote_host = translate_node(node_location),
                ssl_verification = abs_path(saq.CONFIG['SSL']['ca_chain_path']),
                description = description,
                analysis_mode = ANALYSIS_MODE_CORRELATION,
                tool = tool,
                tool_instance = tool_instance,
                company_id=company_id,
                type = alert_type,
                event_time = event_time,
                details = details,
                observables = observables,
                tags = tags,
                queue = queue,
                files = files)

            if 'result' in result and 'uuid' in result['result']:
                uuid = result['result']['uuid']
                return redirect(url_for('analysis.index', direct=uuid))

        except Exception as e:
            logging.error(f"unable to submit alert: {e}")
            flash(f"unable to submit alert: {e}")
            #report_exception()

        return redirect(url_for('analysis.manage'))

    finally:
        for file_path in temp_file_paths:
            try:
                os.remove(file_path)
            except Exception as e:
                logging.error(f"unable to remove {file_path}: {e}")

        for file_name, fp in files:
            try:
                fp.close()
            except:
                logging.error(f"unable to close file descriptor for {file_name}")

@analysis.route('/new_alert_observable', methods=['POST', 'GET'])
@login_required
def new_alert_observable():
    index = request.args['index']
    return render_template('analysis/new_alert_observable.html', observable_types=VALID_OBSERVABLE_TYPES, index=index)

@analysis.route('/add_to_event', methods=['POST'])
@login_required
def add_to_event():
    analysis_page = False
    event_id = request.form.get('event', None)
    event_name = request.form.get('event_name', None).strip()
    event_comment = request.form.get('event_comment', None)
    event_disposition = request.form.get('event_disposition', None)
    alert_time = request.form.get('alert_time', None)
    event_time = request.form.get('event_time', None)
    ownership_time = request.form.get('ownership_time', None)
    disposition_time = request.form.get('disposition_time', None)
    contain_time = request.form.get('contain_time', None)
    remediation_time = request.form.get('remediation_time', None)
    event_time = None if event_time in ['', 'None', None] else datetime.datetime.strptime(event_time, '%Y-%m-%d %H:%M:%S')
    alert_time = None if alert_time in ['', 'None', None] else datetime.datetime.strptime(alert_time, '%Y-%m-%d %H:%M:%S')
    ownership_time = None if ownership_time in ['', 'None', None] else datetime.datetime.strptime(ownership_time, '%Y-%m-%d %H:%M:%S')
    disposition_time = None if disposition_time in ['', 'None', None] else datetime.datetime.strptime(disposition_time, '%Y-%m-%d %H:%M:%S')
    contain_time = None if contain_time in ['', 'None', None] else datetime.datetime.strptime(contain_time, '%Y-%m-%d %H:%M:%S')
    remediation_time = None if remediation_time in ['', 'None', None] else datetime.datetime.strptime(remediation_time, '%Y-%m-%d %H:%M:%S')
    event_status = EVENT_STATUS_DEFAULT
    event_remediation = EVENT_REMEDIATION_DEFAULT
    campaign_id = EVENT_CAMPAIGN_ID_DEFAULT
    event_type = EVENT_TYPE_DEFAULT
    event_vector = EVENT_VECTOR_DEFAULT
    event_risk_level = EVENT_RISK_LEVEL_DEFAULT
    event_prevention = EVENT_PREVENTION_DEFAULT

    # Enforce logical chronoglogy
    dates = [d for d in [event_time, alert_time, ownership_time, disposition_time, contain_time, remediation_time] if d is not None]
    sorted_dates = sorted(dates)
    if not dates == sorted_dates:
        flash("One or more of your dates has been entered out of valid order. "
              "Please ensure entered dates follow the scheme: "
              "Event Time < Alert Time <= Ownership Time < Disposition Time <= Contain Time <= Remediation Time")
        if analysis_page:
            return redirect(url_for('analysis.index'))
        else:
            return redirect(url_for('analysis.manage'))

    alert_uuids = []
    if "alert_uuids" in request.form:
        alert_uuids = request.form['alert_uuids'].split(',')
    if event_id == "NEW":
        new_event = True
    else:
        new_event = False

    with get_db_connection() as dbm:
        c = dbm.cursor()

        if new_event:

            creation_date = datetime.datetime.now().strftime("%Y-%m-%d")
            if len(alert_uuids) > 0:
                sql = 'SELECT insert_date FROM alerts WHERE uuid IN (%s) order by insert_date'
                in_p = ', '.join(list(map(lambda x: '%s', alert_uuids)))
                sql %= in_p
                c.execute(sql, alert_uuids)
                result = c.fetchone()
                creation_date = result[0].strftime("%Y-%m-%d")

            c.execute("""SELECT id FROM events WHERE creation_date = %s AND name = %s""", (creation_date, event_name))
            if c.rowcount > 0:
                result = c.fetchone()
                event_id = result[0]
            else:
                c.execute("""INSERT INTO events (uuid, creation_date, name, status, remediation, campaign_id, type, vector, risk_level, 
                prevention_tool, comment, event_time, alert_time, ownership_time, disposition_time, 
                contain_time, remediation_time) VALUES (%s, %s, %s, %s, %s, %s, %s, %s, %s, %s, %s, %s, %s, %s, %s, %s, %s)""",
                (str(uuidlib.uuid4()), creation_date, event_name, event_status, event_remediation, campaign_id, event_type, event_vector, event_risk_level,
                 event_prevention, event_comment, event_time, alert_time, ownership_time, disposition_time, contain_time,
                 remediation_time))

                dbm.commit()
                c.execute("""SELECT LAST_INSERT_ID()""")
                result = c.fetchone()
                event_id = result[0]

                c.execute("""SELECT uuid FROM events WHERE id=%s""", event_id)
                result = c.fetchone()
                event_uuid = result[0]

                # Create the event in the TIP
                tip = tip_factory()
                tip.create_event_in_tip(event_name, event_uuid, url_for('events.index', direct=event_id, _external=True))

        for uuid in alert_uuids:
            c.execute("""SELECT id, company_id FROM alerts WHERE uuid = %s""", uuid)
            result = c.fetchone()
            alert_id = result[0]
            company_id = result[1]
            c.execute("""INSERT IGNORE INTO event_mapping (event_id, alert_id) VALUES (%s, %s)""", (event_id, alert_id))
            c.execute("""INSERT IGNORE INTO company_mapping (event_id, company_id) VALUES (%s, %s)""", (event_id, company_id))
        dbm.commit()

        # generate wiki
        c.execute("""SELECT creation_date, name, status FROM events WHERE id = %s""", event_id)
        result = c.fetchone()
        creation_date = result[0]
        event_name = result[1]
        event_status = result[2]
        c.execute("""SELECT uuid, storage_dir FROM alerts JOIN event_mapping ON alerts.id = event_mapping.alert_id WHERE 
        event_mapping.event_id = %s""", event_id)
        rows = c.fetchall()

        alert_uuids = []
        alert_paths = []
        for row in rows:
            alert_uuids.append(row[0])
            alert_paths.append(row[1])

        if not new_event:
            # Re-OPEN event?
            if event_status != "OPEN":
                ace_api.set_default_remote_host(saq.CONFIG['global']['node'])
                ace_api.set_default_ssl_ca_path(saq.CONFIG['SSL']['ca_chain_path'])
                ace_api.update_event_status(event_id, 'OPEN')

            c.execute("""SELECT disposition FROM alerts JOIN event_mapping ON alerts.id = event_mapping.alert_id WHERE 
            event_mapping.event_id = %s ORDER BY disposition DESC""", event_id)
            result = c.fetchone()
            event_disposition = result[0]

            if not event_disposition:
                event_disposition = saq.constants.DISPOSITION_DELIVERY

        if len(alert_uuids) > 0:
            try:
                set_dispositions(alert_uuids, event_disposition, current_user.id)
            except Exception as e:
                flash("unable to set disposition (review error logs)")
                logging.error("unable to set disposition for {} alerts: {}".format(len(alert_uuids), e))
                report_exception()

        wiki_name = "{} {}".format(creation_date.strftime("%Y%m%d"), event_name)
        data = {"name": wiki_name, "alerts": alert_paths, "id": event_id }

    if analysis_page:
        return redirect(url_for('analysis.index'))

    # clear out the list of currently selected alerts
    if 'checked' in session:
        del session['checked']

    return redirect(url_for('analysis.manage'))

@analysis.route('/set_disposition', methods=['POST'])
@login_required
def set_disposition():
    alert_uuids = []
    analysis_page = False
    alert = None
    existing_disposition = False
    total_crits_indicators_updated = 0

    # get disposition and user comment
    disposition = request.form.get('disposition', None)
    user_comment = request.form.get('comment', None)

    # format user comment
    if user_comment is not None:
        user_comment = user_comment.strip()

    # check if disposition is valid
    if disposition not in VALID_ALERT_DISPOSITIONS:
        flash("invalid alert disposition: {0}".format(disposition))
        return redirect(url_for('analysis.index'))

    # get uuids
    # we will either get one uuid from the analysis page or multiple uuids from the management page
    if 'alert_uuid' in request.form:
        analysis_page = True
        alert_uuids.append(request.form['alert_uuid'])
    elif 'alert_uuids' in request.form:
        alert_uuids = request.form['alert_uuids'].split(',')
    else:
        logging.error("neither of the expected request fields were present")
        flash("internal error")
        return redirect(url_for('analysis.index'))

    # update the database
    logging.debug("user {} updating {} alerts to {}".format(current_user.username, len(alert_uuids), disposition))
    try:
        set_dispositions(alert_uuids, disposition, current_user.id, user_comment=user_comment)
        flash("disposition set for {} alerts".format(len(alert_uuids)))
    except Exception as e:
        flash("unable to set disposition (review error logs)")
        logging.error("unable to set disposition for {} alerts: {}".format(len(alert_uuids), e))
        report_exception()

    if analysis_page:
        return redirect(url_for('analysis.index'))

    # clear out the list of currently selected alerts
    if 'checked' in session:
        del session['checked']

    return redirect(url_for('analysis.manage'))

@analysis.route('/search', methods=['GET', 'POST'])
@login_required
def search():
    if request.method == 'GET':
        return render_template('analysis/search.html', observable_types=VALID_OBSERVABLE_TYPES)

    query = request.form.get('search', None)
    if query is None:
        flash("missing search field")
        return render_template('analysis/search.html', observable_types=VALID_OBSERVABLE_TYPES)

    search_comments = request.form.get('search_comments', False)
    search_details = request.form.get('search_details', False)
    search_all = request.form.get('search_all', False)
    search_daterange = request.form.get('daterange', '')

    uuids = []
    cache_lookup = False

    # does the search start with "indicator_type:"?
    for o_type in VALID_OBSERVABLE_TYPES:
        if query.lower().startswith('{0}:'.format(o_type.lower())):
            # search the cache
            cache_lookup = True
            try:
                with open(saq.CONFIG.get('global', 'cache'), 'r') as fp:
                    try:
                        cache = json.load(fp)
                    except Exception as e:
                        flash("failed to load cache: {0}".format(str(e)))
                        raise e

                (o_type, o_value) = query.split(':', 2)
                if o_type in cache:
                    if o_value in cache[o_type]:
                        logging.debug("found cached alert uuids for type {0} value {1}".format(o_type, o_value))
                        uuids.extend(cache[o_type][o_value])  # XXX case issues here

            except Exception as e:
                flash(str(e))
                return render_template('analysis/search.html')

    if not cache_lookup:
        # generate a list of files to look through
        # we use the date range to query the database for alerts that were generated during that time
        try:
            daterange_start, daterange_end = search_daterange.split(' - ')
            daterange_start = datetime.datetime.strptime(daterange_start, '%m-%d-%Y %H:%M')
            daterange_end = datetime.datetime.strptime(daterange_end, '%m-%d-%Y %H:%M')
        except Exception as error:
            flash("error parsing date range, using default 7 days: {0}".format(str(error)))
            daterange_end = datetime.datetime.now()
            daterange_start = daterange_end - datetime.timedelta(days=7)

        for alert in db.session.query(GUIAlert).filter(GUIAlert.insert_date.between(daterange_start, daterange_end)):
            args = [
                'find', '-L',
                alert.storage_dir,
                # saq.CONFIG.get('global', 'data_dir'),
                '-name', 'data.json']

            if search_details:
                args.extend(['-o', '-name', '*.json'])

            if search_all:
                args.extend(['-o', '-type', 'f'])

            logging.debug("executing {0}".format(' '.join(args)))

            p = Popen(args, stdout=PIPE)
            for file_path in p.stdout:
                file_path = file_path.decode(saq.DEFAULT_ENCODING).strip()
                grep = Popen(['grep', '-l', query, file_path], stdout=PIPE)
                logging.debug("searching {0} for {1}".format(file_path, query))
                for result in grep.stdout:
                    result = result.decode(saq.DEFAULT_ENCODING).strip()
                    logging.debug("result in {0} for {1}".format(result, query))
                    result = result[len(saq.CONFIG.get('global', 'data_dir')) + 1:]
                    result = result.split('/')
                    result = result[1]
                    uuids.append(result)

    if search_comments:
        for disposition in db.session.query(Disposition).filter(Disposition.comment.like('%{0}%'.format(query))):
            uuids.append(disposition.alert.uuid)

    alerts = []
    for uuid in list(set(uuids)):
        try:
            alert = db.session.query(GUIAlert).filter(GUIAlert.uuid == uuid).one()
            alert.load()
            alerts.append(alert)
        except Exception as e:
            logging.error("unable to load alert uuid {0}: {1}".format(uuid, str(e)))
            traceback.print_exc()
            continue

    return render_template('analysis/search.html',
                           query=query,
                           results=alerts,
                           search_comments_checked='CHECKED' if search_comments else '',
                           search_details_checked='CHECKED' if search_details else '',
                           search_all_checked='CHECKED' if search_all else '',
                           search_daterange=search_daterange)

# the types of filters we currently support
FILTER_TYPE_CHECKBOX = 'checkbox'
FILTER_TYPE_TEXT = 'text'
FILTER_TYPE_SELECT = 'select'

class SearchFilter(object):
    def __init__(self, name, type, default_value, verification_function=None):
        self.name = name  # the "name" property of the <input> element in the <form>
        self.type = type  # the type (see above)
        self.default_value = default_value  # the value to return if the filter is reset to default state
        self._reset = False  # set to True to return default values
        # used to verify the current value when the value property is accessed
        # if this function returns False then the default value is used
        # a single parameter is passed which is the value to be verified
        self.verification_function = verification_function
        # if we need to force the value 
        self._modified_value = None

    @property
    def form_value(self):
        """Returns the form value of the filter.  Returns None if the form value is unavailable."""
        # did we set it ourselves?
        if self._reset:
            return None
        # if the current request is a POST then we load the filter from that
        elif request.method == 'POST':
            return request.form.get(self.name, '')
        # if that's not the case then we try to load our last filter from the user's session
        elif self.name in session:
            return session[self.name]
        # otherwise we return None to indicate nothing is available
        else:
            return None

    @property
    def value(self):
        """Returns the logical value of the filter to be used by the program.  For example, a checkbox would be True or False."""
        if self._modified_value is not None:
            return self._modified_value
        elif self._reset:
            # logging.debug("reset flag is set for {0} user {1}".format(self.name, current_user))
            return self.default_value
        # if the current request is a POST then we load the filter from that
        elif request.method == 'POST':
            value = request.form.get(self.name, '')
            # logging.debug("loaded filter {0} value {1} from POST for user {2}".format(
            # self.name, value, current_user))
        # if that's not the case then we try to load our last filter from the user's session
        elif self.name in session:
            value = session[self.name]
            # logging.debug("loaded filter {0} value {1} from session for user {2}".format(
            # self.name, value, current_user))
        # otherwise we return the default value
        else:
            # logging.debug("using default value for filter {0} for user {1}".format(
            # self.name, current_user))
            return self.default_value

        if self.verification_function is not None:
            if not self.verification_function(value):
                logging.debug("filter item {0} failed verification with value {1} for user {2}".format(
                    self.name, value, current_user))
                return self.default_value

        # the result we return depends on the type of the filter
        # checkboxes return True or False
        if self.type == FILTER_TYPE_CHECKBOX:
            return value == 'on'

        # otherwise we just return the value
        return value

    @value.setter
    def value(self, value):
        self._modified_value = value

    @property
    def state(self):
        """Returns the state value, which is what is added to the HTML so that the <form> is recreated with all the filters set."""
        if self.type == FILTER_TYPE_CHECKBOX:
            return ' CHECKED ' if self.value else ''

        return self.value

    def reset(self):
        """Call to reset this filter item to it's default, which changes what the value and state properties return."""
        self._reset = True

def verify_integer(filter_value):
    """Used to verify that <input> type textboxes that should be integers actually are."""
    try:
        int(filter_value)
        return True
    except:
        return False

# the list of available filters that are hard coded into the filter dialog
# add new filters here
# NOTE that these do NOT include the dynamically generated filter fields
# NOTE these values ARE EQUAL TO the "name" field in the <form> of the filter dialog
FILTER_CB_OPEN = 'filter_open'
FILTER_CB_UNOWNED = 'filter_unowned'
FILTER_S_ALERT_QUEUE = 'filter_alert_queue'
FILTER_CB_ONLY_SLA = 'filter_sla'
FILTER_CB_ONLY_REMEDIATED = 'filter_only_remediated'
FILTER_CB_REMEDIATE_DATE = 'remediate_date'
FILTER_TXT_REMEDIATE_DATERANGE = 'remediate_daterange'
FILTER_CB_ONLY_UNREMEDIATED = 'filter_only_unremediated'
FILTER_CB_USE_DATERANGE = 'use_daterange'
FILTER_TXT_DATERANGE = 'daterange'
FILTER_CB_USE_SEARCH_OBSERVABLE = 'use_search_observable'
FILTER_S_SEARCH_OBSERVABLE_TYPE = 'search_observable_type'
FILTER_TXT_SEARCH_OBSERVABLE_VALUE = 'search_observable_value'
FILTER_CB_USE_DISPLAY_TEXT = 'use_display_text'
FILTER_TXT_DISPLAY_TEXT = 'display_text'
FILTER_CB_DIS_NONE = 'dis_none'
FILTER_CB_DIS_FALSE_POSITIVE = 'dis_false_positive'
FILTER_CB_DIS_IGNORE = 'dis_ignore'
FILTER_CB_DIS_UNKNOWN = 'dis_unknown'
FILTER_CB_DIS_REVIEWED = 'dis_reviewed'
FILTER_CB_DIS_GRAYWARE = 'dis_grayware'
FILTER_CB_DIS_POLICY_VIOLATION = 'dis_policy_violation'
FILTER_CB_DIS_RECONNAISSANCE = 'dis_reconnaissance'
FILTER_CB_DIS_WEAPONIZATION = 'dis_weaponization'
FILTER_CB_DIS_DELIVERY = 'dis_delivery'
FILTER_CB_DIS_EXPLOITATION = 'dis_exploitation'
FILTER_CB_DIS_INSTALLATION = 'dis_installation'
FILTER_CB_DIS_COMMAND_AND_CONTROL = 'dis_command_and_control'
FILTER_CB_DIS_EXFIL = 'dis_exfil'
FILTER_CB_DIS_DAMAGE = 'dis_damage'
FILTER_CB_DIS_INSIDER_DATA_CONTROL = 'dis_insider_data_control'
FILTER_CB_DIS_INSIDER_DATA_EXFIL = 'dis_insider_data_exfil'
FILTER_CB_USE_DIS_DATERANGE = 'use_disposition_daterange'
FILTER_TXT_DIS_DATERANGE = 'disposition_daterange'
FILTER_CB_USE_SEARCH_COMPANY = 'use_search_company'
FILTER_S_SEARCH_COMPANY = 'search_company'
FILTER_TXT_MIN_PRIORITY = 'min_priority'
FILTER_TXT_MAX_PRIORITY = 'max_priority'
FILTER_TXT_TAGS = 'tag_filters'

# valid fields to sort on
SORT_FIELD_DATE = 'date'
SORT_FIELD_COMPANY_ID = 'company_id'
SORT_FIELD_PRIORITY = 'priority'
SORT_FIELD_ALERT = 'alert'
SORT_FIELD_OWNER = 'owner'
SORT_FIELD_DISPOSITION = 'disposition'
VALID_SORT_FIELDS = [
    SORT_FIELD_DATE,
    SORT_FIELD_COMPANY_ID,
    SORT_FIELD_PRIORITY,
    SORT_FIELD_ALERT,
    SORT_FIELD_OWNER,
    SORT_FIELD_DISPOSITION]

# valid directions to sort
SORT_DIRECTION_ASC = 'asc'
SORT_DIRECTION_DESC = 'desc'

# the default sort direction
SORT_DIRECTION_DEFAULT = SORT_DIRECTION_DESC

# utility functions
def is_valid_sort_field(field_name):
    return field_name in VALID_SORT_FIELDS

def is_valid_sort_direction(sort_direction):
    return sort_direction in [SORT_DIRECTION_ASC, SORT_DIRECTION_DESC]

def make_sort_instruction(sort_field, sort_direction):
    return '{0}:{1}'.format(sort_field, sort_direction)

def _reset_filters():
    session['filters'] = {
        'Disposition': [ 'None' ],
        'Owner': [ 'None', current_user.display_name ],
        'Queue': [ current_user.queue ],
    }

def reset_checked_alerts():
    session['checked'] = []

def reset_sort_filter():
    session['sort_filter'] = 'Alert Date'
    if 'sla' not in session:
        session['sort_filter_desc'] = True

def reset_pagination():
    session['page_offset'] = 0
    if 'page_size' not in session:
        session['page_size'] = 50

def apply_sla_filters():
    # display all open alerts
    if 'Owner' in session['filters']:
        del session['filters']['Owner']
    # put the oldest alert at the top
    session['sort_filter_desc'] = False
    # record that SLA has been applied to the session
    session['sla'] = True

@analysis.route('/set_sort_filter', methods=['GET', 'POST'])
@login_required
def set_sort_filter():
    # reset page options
    reset_pagination()
    reset_checked_alerts()

    # flip direction if same as current, otherwise start asc
    name = request.args['name'] if request.method == 'GET' else request.form['name']
    if 'sort_filter' in session and 'sort_filter_desc' in session and session['sort_filter'] == name:
        session['sort_filter_desc'] = not session['sort_filter_desc']
    else:
        session['sort_filter'] = name
        session['sort_filter_desc'] = False

    # return empy page
    return ('', 204)

@analysis.route('/reset_filters', methods=['GET'])
@login_required
def reset_filters():
    # reset page options
    _reset_filters()
    reset_pagination()
    reset_sort_filter()
    reset_checked_alerts()

    if 'sla' in session:
        # sla will trigger again, if needed
        del session['sla']

    # return empy page
    return ('', 204)

@analysis.route('/set_filters', methods=['GET', 'POST'])
@login_required
def set_filters():
    # reset page options
    reset_pagination()
    reset_sort_filter()
    reset_checked_alerts()

    # get filters
    filters_json = request.args['filters'] if request.method == 'GET' else request.form['filters']
    session['filters'] = json.loads(filters_json)

    # return empy page
    return ('', 204)

@analysis.route('/add_filter', methods=['GET', 'POST'])
@login_required
def add_filter():
    # reset page options
    reset_sort_filter()
    reset_pagination()
    reset_checked_alerts()
    if 'filters' not in session:
        session['filters'] = {}

    # add filter to session
    new_filter_json = request.args['filter'] if request.method == 'GET' else request.form['filter']
    new_filter = json.loads(new_filter_json)
    name = new_filter['name']
    if name not in session['filters']:
        session['filters'][name] = []
    values = new_filter['values']
    for v in values:
        if v not in session['filters'][name]:
            session['filters'][name].append(v)

    # return empy page
    return ('', 204)

@analysis.route('/remove_filter', methods=['GET'])
@login_required
def remove_filter():
    # reset page options
    reset_sort_filter()
    reset_pagination()
    reset_checked_alerts()

    # remove filter from session
    name = request.args['name']
    index = int(request.args['index'])
    if 'filters' in session and name in session['filters'] and index >= 0 and index < len(session['filters'][name]):
        del session['filters'][name][index]

    # return empy page
    return ('', 204)

@analysis.route('/remove_filter_category', methods=['GET'])
@login_required
def remove_filter_category():
    # reset page options
    reset_sort_filter()
    reset_pagination()
    reset_checked_alerts()

    # remove filter from session
    name = request.args['name']
    if 'filters' in session and name in session['filters']:
        del session['filters'][name]

    # return empy page
    return ('', 204)

@analysis.route('/new_filter_option', methods=['POST', 'GET'])
@login_required
def new_filter_option():
    return render_template('analysis/alert_filter_input.html', filters=getFilters(), session_filters={'Description': [ "" ]})

@analysis.route('/set_page_offset', methods=['GET', 'POST'])
@login_required
def set_page_offset():
    # reset page options
    reset_checked_alerts()

    # set page offset
    session['page_offset'] = int(request.args['offset']) if request.method == 'GET' else int(request.form['offset'])

    # return empy page
    return ('', 204)

@analysis.route('/set_page_size', methods=['GET', 'POST'])
@login_required
def set_page_size():
    # reset page options
    reset_checked_alerts()

    # set page size
    session['page_size'] = int(request.args['size']) if request.method == 'GET' else int(request.form['size'])

    # return empy page
    return ('', 204)

@analysis.route('/set_owner', methods=['GET', 'POST'])
@login_required
def set_owner():
    session['checked'] = request.args.getlist('alert_uuids') if request.method == 'GET' else request.form.getlist('alert_uuids')
    if len(db.session.query(GUIAlert).filter(GUIAlert.uuid.in_(session['checked'])).filter(GUIAlert.disposition != None).all()) > 0:
        return ('Unable to transfer ownership for alerts that are already dispositioned', 409)
    db.session.execute(GUIAlert.__table__.update().where(and_(GUIAlert.uuid.in_(session['checked']), GUIAlert.disposition == None)).values(owner_id=current_user.id,owner_time=datetime.datetime.now()))
    db.session.commit()
    return ('', 204)

def hasFilter(name):
    return 'filters' in session and name in session['filters'] and len(session['filters'][name]) > 0

def getFilters():
    return {
        'Alert Date': DateRangeFilter(GUIAlert.insert_date),
        'Alert Type': SelectFilter(GUIAlert.alert_type),
        'Description': TextFilter(GUIAlert.description),
        'Disposition': MultiSelectFilter(GUIAlert.disposition, nullable=True, options=VALID_ALERT_DISPOSITIONS),
        'Disposition By': SelectFilter(DispositionBy.display_name, nullable=True),
        'Disposition Date': DateRangeFilter(GUIAlert.disposition_time),
        'Event Date': DateRangeFilter(GUIAlert.event_time),
        'Observable': TypeValueFilter(Observable.type, Observable.value, options=VALID_OBSERVABLE_TYPES),
        'Owner': SelectFilter(Owner.display_name, nullable=True),
        'Queue': SelectFilter(GUIAlert.queue),
        'Remediated By': SelectFilter(RemediatedBy.display_name, nullable=True),
        'Remediated Date': DateRangeFilter(GUIAlert.removal_time),
        'Tag': AutoTextFilter(Tag.name),
    }

@analysis.route('/manage', methods=['GET', 'POST'])
@login_required
def manage():
    # use default page settings if first visit
    if 'filters' not in session:
        _reset_filters()
    if 'checked' not in session:
        reset_checked_alerts()
    if 'page_offset' not in session or 'page_size' not in session:
        reset_pagination()
    if 'sort_filter' not in session or 'sort_filter_desc' not in session:
        reset_sort_filter()

    # create alert view by joining required tables
    query = db.session.query(GUIAlert).with_labels()
    query = query.outerjoin(Owner, GUIAlert.owner_id == Owner.id)
    if hasFilter('Disposition By'):
        query = query.outerjoin(DispositionBy, GUIAlert.disposition_user_id == DispositionBy.id)
    if hasFilter('Remediated By'):
        query = query.outerjoin(RemediatedBy, GUIAlert.removal_user_id == RemediatedBy.id)
    if hasFilter('Tag'):
        query = query.join(TagMapping, GUIAlert.id == TagMapping.alert_id).join(Tag, TagMapping.tag_id == Tag.id)
    if hasFilter('Observable'):
        query = query.join(ObservableMapping, GUIAlert.id == ObservableMapping.alert_id).join(Observable, ObservableMapping.observable_id == Observable.id)

    # we want to display alerts that are either approaching or exceeding SLA
    sla_ids = [] # list of alert IDs that need to be displayed
    if saq.GLOBAL_SLA_SETTINGS.enabled or any([s.enabled for s in saq.OTHER_SLA_SETTINGS]):
        _query = db.session.query(GUIAlert).filter(GUIAlert.disposition == None)
        for alert_type in saq.EXCLUDED_SLA_ALERT_TYPES:
            _query = _query.filter(GUIAlert.alert_type != alert_type)
        for alert in _query:
            if alert.is_over_sla or alert.is_approaching_sla:
                sla_ids.append(alert.id)

    if sla_ids:
        logging.info(f"{len(sla_ids)} alerts over or approaching SLA.")
        if 'sla' not in session:
            apply_sla_filters()
    elif 'sla' in session:
        # remove sla mode
        del session['sla']

    # apply filters
    filters = getFilters()
    for name in session['filters']: 
        if session['filters'][name] and len(session['filters'][name]) > 0:
            query = filters[name].apply(query, session['filters'][name])

    # only show alerts from this node
    # NOTE: this will not be necessary once alerts are stored externally
    if saq.CONFIG['gui'].getboolean('local_node_only', fallback=True):
        query = query.filter(GUIAlert.location == saq.SAQ_NODE)

    # get total number of alerts
    count_query = query.statement.with_only_columns([func.count(distinct(GUIAlert.id))])
    total_alerts = db.session.execute(count_query).scalar()

    # group by id to prevent duplicates
    query = query.group_by(GUIAlert.id)

    # apply sort filter
    sort_filters = {
        'Alert Date': GUIAlert.insert_date,
        'Description': GUIAlert.description,
        'Disposition': GUIAlert.disposition,
        'Owner': Owner.display_name,
    }
    if session['sort_filter_desc']:
        query = query.order_by(sort_filters[session['sort_filter']].desc(), GUIAlert.id.desc())
    else:
        query = query.order_by(sort_filters[session['sort_filter']].asc(), GUIAlert.id.asc())

    # apply pagination
    query = query.limit(session['page_size'])
    if session['page_offset'] >= total_alerts:
        session['page_offset'] = (total_alerts // session['page_size']) * session['page_size']
    if session['page_offset'] < 0:
        session['page_offset'] = 0
    query = query.offset(session['page_offset'])

    # execute query to get all alerts
    alerts = query.all()

    # load alert comments
    # NOTE: We should have the alert class do this automatically
    comments = {}
    if alerts:
        for comment in db.session.query(Comment).filter(Comment.uuid.in_([a.uuid for a in alerts])):
            if comment.uuid not in comments:
                comments[comment.uuid] = []
            comments[comment.uuid].append(comment)

    # load alert tags
    # NOTE: We should have the alert class do this automatically
    alert_tags = {}
    if alerts:
        tag_query = db.session.query(Tag, GUIAlert.uuid).join(TagMapping, Tag.id == TagMapping.tag_id).join(GUIAlert, GUIAlert.id == TagMapping.alert_id)
        tag_query = tag_query.filter(GUIAlert.id.in_([a.id for a in alerts]))
        ignore_tags = [tag for tag in saq.CONFIG['tags'].keys() if saq.CONFIG['tags'][tag] in ['special', 'hidden' ]]
        tag_query = tag_query.filter(Tag.name.notin_(ignore_tags))
        tag_query = tag_query.order_by(Tag.name.asc())
        for tag, alert_uuid in tag_query:
            if alert_uuid not in alert_tags:
                alert_tags[alert_uuid] = []
            alert_tags[alert_uuid].append(tag)

    # alert display timezone
    if current_user.timezone and pytz.timezone(current_user.timezone) != pytz.utc:
        for alert in alerts:
            alert.display_timezone = pytz.timezone(current_user.timezone)


    # alert display timezone
    if current_user.timezone and pytz.timezone(current_user.timezone) != pytz.utc:
        for alert in alerts:
            alert.display_timezone = pytz.timezone(current_user.timezone)

    return render_template(
        'analysis/manage.html',
        # settings
        ace_config=saq.CONFIG,
        session=session,

        # filter
        filters=filters,

        # alert data
        alerts=alerts,
        comments=comments,
        alert_tags=alert_tags,
        display_disposition=not ('Disposition' in session['filters'] and len(session['filters']['Disposition']) == 1 and session['filters']['Disposition'][0] is None),
        total_alerts=total_alerts,

        # event data
        open_events = db.session.query(Event).filter(or_(Event.status == 'OPEN', Event.status == 'COMPLETED')).order_by(Event.creation_date.desc()).all(),
        campaigns = db.session.query(Campaign).order_by(Campaign.name.asc()).all(),

        # user data
        all_users = db.session.query(User).all(),
    )

def get_valid_alert_queues():
    valid_alert_queues = []
    with get_db_connection() as db:
        c = db.cursor()
        c.execute("SELECT queue FROM alerts GROUP BY queue")
        for row in c:
            if row[0]:
                valid_alert_queues.append(row[0])
    return valid_alert_queues

@analysis.route('/metrics', methods=['GET', 'POST'])
@login_required
def metrics():

    if not saq.CONFIG['gui'].getboolean('display_metrics'):
        return redirect(url_for('analysis.index'))

    try:
        from ace_metrics.alerts import ( get_alerts_between_dates,
                                        VALID_ALERT_STATS,
                                        FRIENDLY_STAT_NAME_MAP,
                                        statistics_by_month_by_dispo,
                                        generate_hours_of_operation_summary_table,
                                        generate_overall_summary_table,
                                        define_business_time
                                    )
        from ace_metrics.alerts.users import get_all_users, generate_user_alert_stats
        from ace_metrics.alerts.alert_types import ( all_alert_types,
                                                    unique_alert_types_between_dates,
                                                    count_quantites_by_alert_type,
                                                    get_alerts_between_dates_by_type,
                                                    generate_alert_type_stats
                                                )

        from ace_metrics.events import ( get_events_between_dates,
                                        get_incidents_from_events,
                                        add_email_alert_counts_per_event
                                    )
        from ace_metrics.helpers import get_companies, dataframes_to_xlsx_bytes, dataframes_to_archive_bytes_of_json_files, generate_html_plot
    except ModuleNotFoundError:
        flash("The ACE metrics library is not installed.")
        return redirect(url_for('analysis.index'))

    # get the list of users that have full access to all metrics
    full_access_users = saq.CONFIG['gui'].get('full_metric_access')
    if full_access_users:
        full_access_users = [int(u_id) for u_id in full_access_users.split(',')]
    else:
        full_access_users = []

    filters = {
        FILTER_TXT_DATERANGE: SearchFilter('daterange', FILTER_TYPE_TEXT, '')
    }

    # initialize filter state (passed to the view to set up the form controls)
    filter_state = {filters[f].name: filters[f].state for f in filters}

    # define dynamic defaults
    users = {}
    valid_alert_types = []
    target_companies = {}
    with get_db_connection() as db:
        users = get_all_users(db)
        target_companies = get_companies(db)
        # NOTE: Some systems can have a very large number of historical alert_types.
        # Limit the alert_type options to alert_types that exist, in the last 90 days.
        # Use the CLI if you need to go back further.
        daterange_end = datetime.datetime.now()
        daterange_start = daterange_end - datetime.timedelta(days=90)
        valid_alert_types = unique_alert_types_between_dates(daterange_start, daterange_end, db)

    # define static defaults
    # NOTE: calculate the defaults over 7 days and return by default?
    post_bool = False
    daterange = False
    business_hours = False
    alert_overall_cycle_time_summary = False
    hours_of_operation = False
    alert_type_count_breakdown = False
    selected_companies_map = {}
    tables = []
    html_plots = []
    metric_results = []

    # default business hours
    # Use the SLA config section, for now.
    time_zone = saq.CONFIG['SLA'].get('time_zone', 'US/Eastern')
    sla_business_hours = saq.CONFIG['SLA'].get('business_hours', '6,18').split(',')
    start_hour = int(sla_business_hours[0])
    end_hour = int(sla_business_hours[1])
    sla_business_hours = define_business_time(start_hour=start_hour,
                                              end_hour=end_hour,
                                              time_zone=time_zone)

    if request.method == "POST" and request.form['daterange']:
        post_bool = True
        daterange = request.form['daterange']

        metric_alert_stats = request.form.getlist('metric_alert_stats')
        alert_metric_targets = request.form.getlist('alert_metric_targets')
        events_metric_targets = request.form.getlist('events_metric_targets')
        export_results_to = request.form.getlist('export_results')

        selected_analysts = [int(uid) for uid in request.form.getlist('selected_analysts')]
        selected_alert_types = request.form.getlist('selected_alert_types')
        selected_companies = [ int(cid) for cid in request.form.getlist('companies') ]
        for cid in selected_companies:
            cid = int(cid)
            selected_companies_map[cid] = target_companies[cid]

        # independent alert tables
        if 'alert_hours_of_operation' in request.form:
            hours_of_operation = True
        if 'alert_overall_cycle_time_summary' in request.form:
            alert_overall_cycle_time_summary = True

        # independent alert type tables
        if 'alert_type_count_breakdown' in request.form:
            alert_type_count_breakdown = True

        # apply business hours before performing time calculations
        if 'business_hours' in request.form:
            business_hours = sla_business_hours

        try:
            daterange_start, daterange_end = daterange.split(' - ')
            daterange_start = datetime.datetime.strptime(daterange_start, '%m-%d-%Y %H:%M:%S')
            daterange_end = datetime.datetime.strptime(daterange_end, '%m-%d-%Y %H:%M:%S')
        except Exception as error:
            flash("error parsing date range, using default 7 days: {0}".format(str(error)))
            daterange_end = datetime.datetime.now()
            daterange_start = daterange_end - datetime.timedelta(days=7)

        # store alerts for reuse
        alerts = None
        for alert_target in alert_metric_targets:
            if alert_target == 'alerts':
                with get_db_connection() as db:
                    alerts = get_alerts_between_dates(daterange_start,daterange_end, db, selected_companies=selected_companies)

                if hours_of_operation:
                    hop_df = generate_hours_of_operation_summary_table(alerts.copy())
                    metric_results.append({'table': hop_df, 'plot': None})
                    tables.append(hop_df)

                if alert_overall_cycle_time_summary:
                    sla_df = generate_overall_summary_table(alerts.copy())
                    metric_results.append({'table': sla_df, 'plot': None})
                    tables.append(sla_df)
            
                alert_stat_map = statistics_by_month_by_dispo(alerts, business_hours=business_hours)
                for stat in metric_alert_stats:
                    alert_stat_map[stat].name = FRIENDLY_STAT_NAME_MAP[stat]
                    tables.append(alert_stat_map[stat])
                    metric_results.append({'table': alert_stat_map[stat],
                                           'plot': generate_html_plot(alert_stat_map[stat])})

            if alert_target == 'alert_types':
                with get_db_connection() as db:
                    # only use alert types that occur duing the date range
                    alert_types = unique_alert_types_between_dates(daterange_start,daterange_end, db)
                    # XXX modify this function to accept a list of alert_types to generate stats for
                    alert_type_map = get_alerts_between_dates_by_type(daterange_start,daterange_end, db, selected_companies=selected_companies)

                alert_type_stat_map = generate_alert_type_stats(alert_type_map, business_hours=business_hours)

                if selected_alert_types:
                    # narrow to any alert_type selections
                    alert_types = [a_type for a_type in alert_types if a_type in selected_alert_types]

                for alert_type in alert_types:
                    for stat in metric_alert_stats:
                        tables.append(alert_type_stat_map[alert_type][stat])
                        metric_results.append({'table': alert_type_stat_map[alert_type][stat],
                                                'plot': None})

            if alert_target == 'users':
                if alerts is None:
                    with get_db_connection() as db:
                        alerts = get_alerts_between_dates(daterange_start,daterange_end, db, selected_companies=selected_companies)

                selected_users = users
                user_ids = users.keys()
                if selected_analysts:
                    # narrow users to selected users
                    user_ids = [user_id for user_id in user_ids if user_id in selected_analysts]
                    # only generate what's needed
                    selected_users = {}
                    for user_id, user in users.items():
                        if user_id in user_ids:
                            selected_users[user_id] = user

                all_user_stat_map = generate_user_alert_stats(alerts, selected_users, business_hours=business_hours)
                for user_id in user_ids:
                    for stat in metric_alert_stats:
                        tables.append(all_user_stat_map[user_id][stat])
                        metric_results.append({'table': all_user_stat_map[user_id][stat],
                                                'plot': generate_html_plot(all_user_stat_map[user_id][stat])})

        for event_target in events_metric_targets:
            # we will get the events no matter what
            with get_db_connection() as db:
                events = get_events_between_dates(daterange_start,daterange_end, db, selected_companies=selected_companies)

            # by default, for gui, count emails
            add_email_alert_counts_per_event(events, db)

            if event_target == 'events':
                tables.append(events.drop(columns=['id']))
                metric_results.append({'table': events, 'plot': None})

            if event_target == 'incidents':
                incidents = get_incidents_from_events(events)
                tables.append(incidents)
                metric_results.append({'table': incidents, 'plot': None})

        # Independent tables
        if hours_of_operation:
            if not business_hours:
                # business hours requried
                business_hours = sla_business_hours

            if alerts is None:
                with get_db_connection() as db:
                    alerts = get_alerts_between_dates(daterange_start,daterange_end, db, selected_companies=selected_companies)
            hop_df = generate_hours_of_operation_summary_table(alerts, business_hours)
            tables.append(hop_df)
            metric_results.append({'table': hop_df, 'plot': None})

        if alert_overall_cycle_time_summary:
            if not business_hours:
                # business hours requried
                business_hours = sla_business_hours

            if alerts is None:
                with get_db_connection() as db:
                    alerts = get_alerts_between_dates(daterange_start,daterange_end, db, selected_companies=selected_companies)
            overall_ct_summary = generate_overall_summary_table(alerts, business_hours)
            tables.append(overall_ct_summary)
            metric_results.append({'table': overall_ct_summary, 'plot': None})

        if alert_type_count_breakdown:
            with get_db_connection() as db:
                # TODO: implement company selection here
                at_counts = count_quantites_by_alert_type(daterange_start,daterange_end, db)
            tables.append(at_counts)
            metric_results.append({'table': at_counts, 'plot': None})

        if tables and export_results_to:
            time_stamp = str(datetime.datetime.now().timestamp())
            time_stamp = time_stamp[:time_stamp.rfind('.')]
            filename = f"ACE_metrics_{time_stamp}"

            for export_type in export_results_to:
                if export_type == 'xlsx':
                    filename += ".xlsx"
                    filebytes = dataframes_to_xlsx_bytes(tables)
                    output = make_response(filebytes)
                    output.headers["Content-Disposition"] = "attachment; filename="+filename
                    output.headers["Content-type"] = "application/vnd.openxmlformats-officedocument.spreadsheetml.sheet"
                    return output
                if export_type == 'json':
                    filename += ".tar.gz"
                    filebytes = dataframes_to_archive_bytes_of_json_files(tables)
                    output = make_response(filebytes)
                    output.headers["Content-Disposition"] = "attachment; filename="+filename
                    output.headers['Content-Type'] == 'application/x-gzip'
                    return output

    return render_template(
        'analysis/metrics.html',
        metric_results=metric_results,
        filter_state=filter_state,
        valid_alert_stats=reversed(VALID_ALERT_STATS),
        friendly_stat_name_map=FRIENDLY_STAT_NAME_MAP,
        users=users,
        valid_alert_types=valid_alert_types,
        target_companies=target_companies,
        selected_companies_map=selected_companies_map,
        tables=tables,
        post_bool=post_bool,
        current_user=current_user,
        full_access_users=full_access_users,
        daterange=daterange)

@analysis.route('/events', methods=['GET', 'POST'])
@login_required
def events():

    if not saq.CONFIG['gui'].getboolean('display_events'):
        # redirect to index
        return redirect(url_for('analysis.index'))

    filters = {
        'filter_event_open': SearchFilter('filter_event_open', FILTER_TYPE_CHECKBOX, True),
        'event_daterange': SearchFilter('event_daterange', FILTER_TYPE_TEXT, ''),
        'filter_event_type': SearchFilter('filter_event_type', FILTER_TYPE_SELECT, 'ANY'),
        'filter_event_vector': SearchFilter('filter_event_vector', FILTER_TYPE_SELECT, 'ANY'),
        'filter_event_prevention_tool': SearchFilter('filter_event_prevention_tool', FILTER_TYPE_SELECT, 'ANY'),
        'filter_event_risk_level': SearchFilter('filter_event_risk_level', FILTER_TYPE_SELECT, 'ANY')
    }

    malware = db.session.query(Malware).order_by(Malware.name.asc()).all()
    for mal in malware:
        key = 'malz_{}'.format(mal.id)
        filters[key] = SearchFilter(key, FILTER_TYPE_CHECKBOX, False)

    companies = db.session.query(Company).order_by(Company.name.asc()).all()
    for company in companies:
        key = 'company_{}'.format(company.id)
        filters[key] = SearchFilter(key, FILTER_TYPE_CHECKBOX, False)

    campaigns = db.session.query(Campaign).order_by(Campaign.name.asc()).all()
    for campaign in campaigns:
        key = 'campaign_{}'.format(campaign.id)
        filters[key] = SearchFilter(key, FILTER_TYPE_CHECKBOX, False)

    reset_filter = ('reset-filters' in request.form) or ('reset-filters' in request.args)
    if reset_filter:
        for filter_item in filters.values():
            filter_item.reset()

    filter_state = {filters[f].name: filters[f].state for f in filters}

    for filter_name in filters.keys():
        form_value = filters[filter_name].form_value
        if form_value is not None:
            session[filter_name] = form_value
        elif filter_name in session:
            del session[filter_name]

    query = db.session.query(Event)
    if filters['filter_event_open'].value:
        query = query.filter(Event.status == 'OPEN')
    if filters['event_daterange'].value != '':
        try:
            daterange_start, daterange_end = filters['event_daterange'].value.split(' - ')
            daterange_start = datetime.datetime.strptime(daterange_start, '%m-%d-%Y %H:%M')
            daterange_end = datetime.datetime.strptime(daterange_end, '%m-%d-%Y %H:%M')
        except Exception as error:
            flash("error parsing date range, using default 7 days: {0}".format(str(error)))
            daterange_end = datetime.datetime.now()
            daterange_start = daterange_end - datetime.timedelta(days=7)
        query = query.filter(and_(Event.creation_date >= daterange_start, Event.creation_date <= daterange_end))
    if filters['filter_event_type'].value != 'ANY':
        query = query.filter(Event.type == filters['filter_event_type'].value)
    if filters['filter_event_vector'].value != 'ANY':
        query = query.filter(Event.vector == filters['filter_event_vector'].value)
    if filters['filter_event_prevention_tool'].value != 'ANY':
        query = query.filter(Event.prevention_tool == filters['filter_event_prevention_tool'].value)
    if filters['filter_event_risk_level'].value != 'ANY':
        query = query.filter(Event.risk_level == filters['filter_event_risk_level'].value)

    mal_filters = []
    for filter_name in filters.keys():
        if filter_name.startswith('malz_') and filters[filter_name].value:
            mal_id = int(filter_name[len('malz_'):])
            mal_filters.append(MalwareMapping.malware_id == mal_id)
    if len(mal_filters) > 0:
        query = query.filter(Event.malware.any(or_(*mal_filters)))

    company_filters = []
    for filter_name in filters.keys():
        if filter_name.startswith('company_') and filters[filter_name].value:
            company_id = int(filter_name[len('company_'):])
            company_filters.append(CompanyMapping.company_id == company_id)
    if len(company_filters) > 0:
        query = query.filter(Event.companies.any(or_(*company_filters)))

    campaign_filters = []
    for filter_name in filters.keys():
        if filter_name.startswith('campaign_') and filters[filter_name].value:
            campaign_id = int(filter_name[len('campaign_'):])
            campaign_filters.append(Event.campaign_id == campaign_id)
    if len(campaign_filters) > 0:
        query = query.filter(or_(*campaign_filters))

    if 'event_sort_by' not in session:
        session['event_sort_by'] = 'date'
        session['event_sort_dir'] = True

    sort_field = request.form.get('sort_field', None)
    if sort_field is not None:
        if session['event_sort_by'] == sort_field:
            session['event_sort_dir'] = not session['event_sort_dir']
        else:
            session['event_sort_by'] = sort_field
            session['event_sort_dir'] = True

    if session['event_sort_by'] == 'date':
        if session['event_sort_dir']:
            query = query.order_by(Event.creation_date.desc())
        else:
            query = query.order_by(Event.creation_date.asc())
    elif session['event_sort_by'] == 'event':
        if session['event_sort_dir']:
            query = query.order_by(Event.type.desc(), Event.vector.desc(), Event.name.desc())
        else:
            query = query.order_by(Event.type.asc(), Event.vector.asc(), Event.name.asc())
    elif session['event_sort_by'] == 'campaign':
        if session['event_sort_dir']:
            query = query.order_by(Event.campaign.desc())
        else:
            query = query.order_by(Event.campaign.asc())
    elif session['event_sort_by'] == 'prevention':
        if session['event_sort_dir']:
            query = query.order_by(Event.prevention_tool.desc())
        else:
            query = query.order_by(Event.prevention_tool.asc())
    elif session['event_sort_by'] == 'remediation':
        if session['event_sort_dir']:
            query = query.order_by(Event.remediation.desc())
        else:
            query = query.order_by(Event.remediation.asc())
    elif session['event_sort_by'] == 'status':
        if session['event_sort_dir']:
            query = query.order_by(Event.status.desc())
        else:
            query = query.order_by(Event.status.asc())
    elif session['event_sort_by'] == 'risk_level':
        if session['event_sort_dir']:
            query = query.order_by(Event.risk_level.desc())
        else:
            query = query.order_by(Event.risk_level.asc())

    events = query.all()

    if session['event_sort_by'] == 'disposition':
        events = sorted(events, key=lambda event: event.disposition_rank, reverse=session['event_sort_dir'])

    event_tags = {} 
    # we don't show "special" or "hidden" tags in the display
    special_tag_names = [tag for tag in saq.CONFIG['tags'].keys() if saq.CONFIG['tags'][tag] in ['special', 'hidden' ]]
    for event in events:
        event_tags[event.id] = []
        for tag in event.sorted_tags:
            if tag.name not in special_tag_names:
                event_tags[event.id].append(tag)

    return render_template('analysis/events.html', events=events, event_tags=event_tags, filter_state=filter_state, malware=malware, companies=companies, campaigns=campaigns, sort_by=session['event_sort_by'], sort_dir=session['event_sort_dir'])

@analysis.route('/event_alerts', methods=['GET'])
@login_required
def event_alerts():
    event_id = request.args['event_id']
    events = db.session.query(Event).filter(Event.id == event_id).all()
    event = events[0]
    event_mappings = db.session.query(EventMapping).filter(EventMapping.event_id == event_id).all()

    alert_tags = {}
    special_tag_names = [tag for tag in saq.CONFIG['tags'].keys() if saq.CONFIG['tags'][tag] in ['special', 'hidden' ]]
    for event_mapping in event_mappings:
        alert_tags[event_mapping.alert.uuid] = []
        for tag in event_mapping.alert.sorted_tags:
            if tag.name not in special_tag_names:
                alert_tags[event_mapping.alert.uuid].append(tag)

    return render_template('analysis/event_alerts.html', alert_tags=alert_tags, event_mappings=event_mappings, event=event)

@analysis.route('/remove_alerts', methods=['POST'])
@login_required
def remove_alerts():
    # get list of event mappings to delete
    mappings = request.form['event_mappings'].split(',')

    # connect to db
    with get_db_connection() as db:
        c = db.cursor()

        # delete all mappings
        for mapping in mappings:
            event_id, alert_id = mapping.split("_")
            c.execute("""DELETE FROM event_mapping WHERE event_id=%s AND alert_id=%s""", (event_id, alert_id))

        # commit changes to databse
        db.commit()

    # return to events page
    return redirect(url_for('analysis.events'))

@analysis.route('/edit_event_modal', methods=['GET'])
@login_required
def edit_event_modal():
    event_id = request.args['event_id']
    events = db.session.query(Event).filter(Event.id == event_id).all()
    event = events[0]
    malware = db.session.query(Malware).order_by(Malware.name.asc()).all()
    campaigns = db.session.query(Campaign).order_by(Campaign.name.asc()).all()
    return render_template('analysis/event_edit.html', event=event, malware=malware, campaigns=campaigns)

@analysis.route('/edit_event', methods=['POST'])
@login_required
def edit_event():
    event_id = request.form.get('event_id', None)
    event_type = request.form.get('event_type', None)
    event_vector = request.form.get('event_vector', None)
    event_risk_level = request.form.get('event_risk_level', None)
    event_prevention = request.form.get('event_prevention', None)
    event_comment = request.form.get('event_comment', None)
    event_status = request.form.get('event_status', None)
    event_remediation = request.form.get('event_remediation', None)
    event_disposition = request.form.get('event_disposition', None)
    threats = request.form.getlist('threats', None)
    campaign_id = request.form.get('campaign_id', None)
    new_campaign = request.form.get('new_campaign', None)

    with get_db_connection() as db:
        c = db.cursor()

        if (campaign_id == "NEW"):
            c.execute("""SELECT id FROM campaign WHERE name = %s""", (new_campaign))
            if c.rowcount > 0:
                result = c.fetchone()
                campaign_id = result[0]
            else:
                c.execute("""INSERT INTO campaign (name) VALUES (%s)""", (new_campaign))
                c.execute("""SELECT LAST_INSERT_ID()""")
                result = c.fetchone()
                campaign_id = result[0]

        c.execute("""SELECT status FROM events WHERE id = %s""", (event_id))
        old_event_status = c.fetchone()[0]
        if old_event_status == 'OPEN':
            event_time = request.form.get('event_time', None)
            alert_time = request.form.get('alert_time', None)
            ownership_time = request.form.get('ownership_time', None)
            disposition_time = request.form.get('disposition_time', None)
            contain_time = request.form.get('contain_time', None)
            remediation_time = request.form.get('remediation_time', None)
            event_time = None if event_time in ['', 'None', None] else datetime.datetime.strptime(event_time, '%Y-%m-%d %H:%M:%S')
            alert_time = None if alert_time in ['', 'None', None] else datetime.datetime.strptime(alert_time, '%Y-%m-%d %H:%M:%S')
            ownership_time = None if ownership_time in ['', 'None', None] else datetime.datetime.strptime(ownership_time, '%Y-%m-%d %H:%M:%S')
            disposition_time = None if disposition_time in ['', 'None', None] else datetime.datetime.strptime(disposition_time, '%Y-%m-%d %H:%M:%S')
            contain_time = None if contain_time in ['', 'None', None] else datetime.datetime.strptime(contain_time, '%Y-%m-%d %H:%M:%S')
            remediation_time = None if remediation_time in ['', 'None', None] else datetime.datetime.strptime(remediation_time, '%Y-%m-%d %H:%M:%S')

            # Enforce logical chronoglogy
            dates = [d for d in [event_time, alert_time, ownership_time, disposition_time, contain_time, remediation_time] if
                     d is not None]
            sorted_dates = sorted(dates)
            if not dates == sorted_dates:
                flash("One or more of your dates has been entered out of valid order. "
                      "Please ensure entered dates follow the scheme: "
                      "Event Time < Alert Time <= Ownership Time < Disposition Time <= Contain Time <= Remediation Time")
                return redirect(url_for('analysis.events'))

            c.execute(
                    """UPDATE events SET status=%s, remediation=%s, type=%s, vector=%s, risk_level=%s, prevention_tool=%s, comment=%s, campaign_id=%s, event_time=%s, alert_time=%s, ownership_time=%s, disposition_time=%s, contain_time=%s, remediation_time=%s WHERE id=%s""",
                    (event_status, event_remediation, event_type, event_vector, event_risk_level, event_prevention, event_comment, campaign_id,
                     event_time, alert_time, ownership_time, disposition_time, contain_time, remediation_time, event_id))

        else:
            c.execute(
                    """UPDATE events SET status=%s, remediation=%s, type=%s, vector=%s, risk_level=%s, prevention_tool=%s, comment=%s, campaign_id=%s WHERE id=%s""",
                    (event_status, event_remediation, event_type, event_vector, event_risk_level, event_prevention, event_comment, campaign_id,
                     event_id))

        c.execute("""DELETE FROM malware_mapping WHERE event_id=%s""", (event_id))

        for key in request.form.keys():
            if key.startswith("malware_selection_"):
                index = key[18:]
                mal_id = request.form.get("malware_selection_{}".format(index))

                if mal_id == "NEW":
                    mal_name = request.form.get("mal_name_{}".format(index))
                    c.execute("""SELECT id FROM malware WHERE name = %s""", (mal_name))
                    if c.rowcount > 0:
                        result = c.fetchone()
                        mal_id = result[0]
                    else:
                        c.execute("""INSERT INTO malware (name) VALUES (%s)""", (mal_name))

                        c.execute("""SELECT LAST_INSERT_ID()""")
                        result = c.fetchone()
                        mal_id = result[0]

                    threats = request.form.getlist("threats_{}".format(index), None)
                    for threat in threats:
                        c.execute("""INSERT IGNORE INTO malware_threat_mapping (malware_id,type) VALUES (%s,%s)""", (mal_id, threat))

                c.execute("""INSERT IGNORE INTO malware_mapping (event_id, malware_id) VALUES (%s, %s)""", (event_id, mal_id))

        c.execute("""SELECT uuid FROM alerts JOIN event_mapping ON alerts.id = event_mapping.alert_id WHERE event_mapping.event_id = %s""", (event_id))
        rows = c.fetchall()

        db.commit()

        alert_uuids = []
        for row in rows:
            alert_uuids.append(row[0])

        try:
            set_dispositions(alert_uuids, event_disposition, current_user.id)
        except Exception as e:
            flash("unable to set disposition (review error logs)")
            logging.error("unable to set disposition for {} alerts: {}".format(len(alert_uuids), e))
            report_exception()

    return redirect(url_for('analysis.events'))

@analysis.route('/observables', methods=['GET'])
@login_required
def observables():
    # get the alert we're currently looking at
    alert = db.session.query(GUIAlert).filter(GUIAlert.uuid == request.args['alert_uuid']).one()

    # get all the observable IDs for the alerts we currently have to display
    observables = db.session.query(Observable).join(ObservableMapping,
                                                    Observable.id == ObservableMapping.observable_id).filter(
                                                    ObservableMapping.alert_id == alert.id).all()

    # key = Observable.id, value = count
    observable_count = {}

    # for each observable, get a count of the # of times we've seen this observable (ever)
    if len(observables) > 0:
        with get_db_connection() as conn:
            cursor = conn.cursor()
            sql = """
                SELECT 
                    o.id,
                    count(*)
                FROM 
                    observables o JOIN observable_mapping om ON om.observable_id = o.id 
                WHERE 
                    om.observable_id IN ( {0} )
                GROUP BY 
                    o.id""".format(",".join([str(o.id) for o in observables]))

            if saq.CONFIG['global'].getboolean('log_sql'):
                logging.debug("CUSTOM SQL: {0}".format(sql))

            cursor.execute(sql)

            for row in cursor:
                # we record in a dictionary that matches the observable "id" to the count
                observable_count[row[0]] = row[1]
                #logging.debug("recorded observable count of {0} for {1}".format(row[1], row[0]))

    data = {}  # key = observable_type
    for observable in observables:
        if observable.type not in data:
            data[observable.type] = []
        data[observable.type].append(observable)
        observable.count = observable_count[observable.id]

    # sort the types
    types = [key for key in data.keys()]
    types.sort()
    # and then sort the observables per type
    for _type in types:
        data[_type].sort(key=attrgetter('value'))

    return render_template(
        'analysis/load_observables.html',
        data=data,
        types=types)

@analysis.route('/toggle_prune', methods=['POST', 'GET'])
@login_required
def toggle_prune():
    if 'prune' not in session:
        session['prune'] = DEFAULT_PRUNE

    session['prune'] = not session['prune']
    logging.debug("prune set to {} for {}".format(session['prune'], current_user))

    alert_uuid = None
    if 'alert_uuid' in request.values:
        alert_uuid = request.values['alert_uuid']

    return redirect(url_for('analysis.index', alert_uuid=alert_uuid))

@analysis.route('/analysis', methods=['GET', 'POST'])
@login_required
def index():
    alert = None

    # the "direct" parameter is used to specify a specific alert to load
    alert = get_current_alert()

    if alert is None:
        return redirect(url_for('analysis.manage'))

    try:
        alert.load()
    except Exception as e:
        flash("unable to load alert {0}: {1}".format(alert, str(e)))
        report_exception()
        return redirect(url_for('main.index'))

    observable_uuid = None
    module_path = None

    # by default we're looking at the initial alert
    # the user can navigate to look at the analysis performed on observables in the alert
    # did the user change their view?
    if 'observable_uuid' in request.values:
        observable_uuid = request.values['observable_uuid']

    if 'module_path' in request.values:
        module_path = request.values['module_path']

    # what observable are we currently looking at?
    observable = None
    if observable_uuid is not None:
        observable = alert.observable_store[observable_uuid]

    # get the analysis to view
    analysis = alert  # by default it's the alert

    if module_path is not None and observable is not None:
        if module_path == 'saq.analysis:ErrorAnalysis':
            flash("Analysis object failed to load. Old code?")
        elif module_path == 'saq.analysis:DeprecatedAnalysis':
            flash("Analysis has been Deprecated.")
        else:
            analysis = observable.analysis[module_path]

    # load user comments for the alert
    try:
        alert.comments = db.session.query(Comment).filter(Comment.uuid == alert.uuid).all()
    except Exception as e:
        logging.error("could not load comments for alert: {}".format(e))

    # get all the tags for the alert
    all_tags = alert.all_tags

    # sort the tags by score
    alert_tags = filter_special_tags(sorted(all_tags, key=lambda x: (-x.score, x.name.lower())))
    # we don't show "special" tags in the display
    special_tag_names = [tag for tag in saq.CONFIG['tags'].keys() if saq.CONFIG['tags'][tag] == 'special']
    alert_tags = [tag for tag in alert_tags if tag.name not in special_tag_names]

    # compute the display tree
    class TreeNode(object):
        def __init__(self, obj, parent=None):
            # unique ID that can be used in the GUI to track nodes
            self.uuid = str(uuidlib.uuid4())
            # Analysis or Observable object
            self.obj = obj
            self.parent = parent
            self.children = []
            # points to an already existing TreeNode for the analysis of this Observable
            self.reference_node = None
            # nodes are not visible unless something along the path has a "detection point"
            self.visible = False
            # a list of nodes that refer to this node
            self.referents = []

        def add_child(self, child):
            assert isinstance(child, TreeNode)
            self.children.append(child)
            child.parent = self

        def remove_child(self, child):
            assert isinstance(child, TreeNode)
            self.children.remove(child)
            child.parent = self

        def refer_to(self, node):
            self.reference_node = node
            node.add_referent(self)

        def add_referent(self, node):
            self.referents.append(node)

        def walk(self, callback):
            callback(self)
            for node in self.children:
                node.walk(callback)

        def __str__(self):
            return "TreeNode({}, {}, {})".format(self.obj, self.reference_node, self.visible)

    def _recurse(current_node, node_tracker=None):
        assert isinstance(current_node, TreeNode)
        assert isinstance(current_node.obj, saq.analysis.Analysis)
        assert node_tracker is None or isinstance(node_tracker, dict)

        analysis = current_node.obj
        if node_tracker is None:
            node_tracker = {}

        for observable in analysis.observables:
            child_node = TreeNode(observable)
            current_node.add_child(child_node)

            # if the observable is already in the current tree then we want to display a link to the existing analysis display
            if observable.id in node_tracker:
                child_node.refer_to(node_tracker[observable.id])
                continue

            node_tracker[observable.id] = child_node

            for observable_analysis in [a for a in observable.all_analysis if a]:
                observable_analysis_node = TreeNode(observable_analysis)
                child_node.add_child(observable_analysis_node)
                _recurse(observable_analysis_node, node_tracker)

    def _sort(node):
        assert isinstance(node, TreeNode)

        node.children = sorted(node.children, key=lambda x: x.obj)
        for node in node.children:
            _sort(node)

    def _prune(node, current_path=[]):
        assert isinstance(node, TreeNode)
        current_path.append(node)

        if node.children:
            for child in node.children:
                _prune(child, current_path)
        else:
            # all nodes are visible up to nodes that have "detection points" or tags
            # nodes tagged as "high_fp_frequency" are not visible
            update_index = 0
            index = 0
            while index < len(current_path):
                _has_detection_points = current_path[index].obj.has_detection_points()
                #_has_tags = len(current_path[index].obj.tags) > 0
                _always_visible = current_path[index].obj.always_visible()
                #_high_fp_freq = current_path[index].obj.has_tag('high_fp_frequency')

                # 5/18/2020 - jdavison - changing how this works -- will refactor these out once these changes are approved
                _has_tags = False
                _high_fp_freq = False

                if _has_detection_points or _has_tags or _always_visible:
                    # if we have tags but no detection points and we also have the high_fp_freq tag then we hide that
                    if _high_fp_freq and not ( _has_detection_points or _always_visible ):
                        index += 1
                        continue

                    while update_index <= index:
                        current_path[update_index].visible = True
                        update_index += 1

                index += 1

        current_path.pop()

    def _resolve_references(node):
        # in the case were we have a visible node that is refering to a node that is NOT visible
        # then we need to use the data of the refering node
        def _resolve(node):
            if node.visible and node.reference_node and not node.reference_node.visible:
                node.children = node.reference_node.children
                for referent in node.reference_node.referents:
                    referent.reference_node = node

                node.reference_node = None

        node.walk(_resolve)

    # are we viewing all analysis?
    if 'prune' not in session:
        session['prune'] = True

    # we only display the tree if we're looking at the alert
    display_tree = None
    if alert is analysis:
        display_tree = TreeNode(analysis)
        _recurse(display_tree)
        _sort(display_tree)
        if session['prune']:
            _prune(display_tree)
            # root node is visible
            display_tree.visible = True

            # if the show_root_observables config option is True then
            # also all observables in the root node
            if saq.CONFIG['gui'].getboolean('show_root_observables'):
                for child in display_tree.children:
                    child.visible = True

            _resolve_references(display_tree)

    try:
        # go ahead and get the list of all the users, we'll end up using it
        all_users = db.session.query(User).order_by('username').all()
    except Exception as e:
        logging.error(f"idk why it breaks specifically right here {e}")
        db.session.rollback()
        all_users = db.session.query(User).order_by('username').all()

    open_events = db.session.query(Event).filter(or_(Event.status == 'OPEN', Event.status == 'COMPLETED')).order_by(Event.creation_date.desc()).all()
    malware = db.session.query(Malware).order_by(Malware.name.asc()).all()
    companies = db.session.query(Company).order_by(Company.name.asc()).all()
    campaigns = db.session.query(Campaign).order_by(Campaign.name.asc()).all()

    # get list of domains that appear in the alert
    domains = find_all_url_domains(analysis)
    #domain_list = list(domains)
    domain_list = sorted(domains, key=lambda k: domains[k])

    domain_summary_str = create_histogram_string(domains)

    return render_template(
        'analysis/index.html',
        alert=alert,
        alert_tags=alert_tags,
        observable=observable,
        analysis=analysis,
        ace_config=saq.CONFIG,
        User=User,
        db=db,
        current_time=datetime.datetime.now(),
        observable_types=VALID_OBSERVABLE_TYPES,
        display_tree=display_tree,
        prune_display_tree=session['prune'],
        open_events=open_events,
        malware=malware,
        companies=companies,
        campaigns=campaigns,
        all_users=all_users,
        disposition_css_mapping=DISPOSITION_CSS_MAPPING,
        domains=domains,
        domain_list=domain_list,
        domain_summary_str=domain_summary_str,
    )

@analysis.route('/file', methods=['GET'])
@login_required
@use_db
def file(db, c):
    # get the list of available nodes (for all companies)
    sql = """
SELECT
    nodes.id,
    nodes.name, 
    nodes.location,
    company.id,
    company.name
FROM
    nodes LEFT JOIN node_modes ON nodes.id = node_modes.node_id
    JOIN company ON company.id = nodes.company_id OR company.id = %s
WHERE
    nodes.is_local = 0
    AND ( nodes.any_mode OR node_modes.analysis_mode = %s )
ORDER BY
    company.name,
    nodes.location
"""

    # get the available nodes for the default/primary company id
    c.execute(sql, (None, ANALYSIS_MODE_CORRELATION,))
    available_nodes = c.fetchall()

    secondary_companies = saq.CONFIG['global'].get('secondary_company_ids', None)
    if secondary_companies is not None:
        secondary_companies = secondary_companies.split(',')
        for secondary_company_id in secondary_companies:
            c.execute(sql, (secondary_company_id, ANALYSIS_MODE_CORRELATION,))
            more_nodes = c.fetchall()
            for node in more_nodes:
                if node not in available_nodes:
                    available_nodes = (node,) + available_nodes
    logging.debug("Available Nodes: {}".format(available_nodes))

    date = datetime.datetime.now().strftime("%m-%d-%Y %H:%M:%S")
    return render_template('analysis/analyze_file.html', 
                           observable_types=VALID_OBSERVABLE_TYPES,
                           date=date, 
                           available_nodes=available_nodes,
                           queue=current_user.queue,
                           timezones=pytz.common_timezones)

@analysis.route('/upload_file', methods=['POST'])
@login_required
def upload_file():
    downloadfile = request.files['file_path']
    comment = request.form.get("comment", "")
    alert_uuid = request.form.get("alert_uuid","")
    if not downloadfile:
        flash("No file specified for upload.")
        return redirect(url_for('analysis.file'))

    file_name = downloadfile.filename
    if not alert_uuid:
        alert = Alert()
        alert.tool = 'Manual File Upload - '+file_name
        alert.tool_instance = saq.CONFIG['global']['instance_name']
        alert.alert_type = 'manual_upload'
        alert.description = 'Manual File upload {0}'.format(file_name)
        alert.event_time = datetime.datetime.now()
        alert.details = {'user': current_user.username, 'comment': comment}

        # XXX database.Alert does not automatically create this
        alert.uuid = str(uuidlib.uuid4())

        # we use a temporary directory while we process the file
        alert.storage_dir = os.path.join(
            saq.CONFIG['global']['data_dir'],
            alert.uuid[0:3],
            alert.uuid)

        dest_path = os.path.join(SAQ_HOME, alert.storage_dir)
        if not os.path.isdir(dest_path):
            try:
                os.makedirs(dest_path)
            except Exception as e:
                logging.error("unable to create directory {0}: {1}".format(dest_path, str(e)))
                report_exception()
                return

        # XXX fix this!! we should not need to do this
        # we need to do this here so that the proper subdirectories get created
        alert.save()

        alert.lock_uuid = acquire_lock(alert.uuid)
        if alert.lock_uuid is None:
            flash("unable to lock alert {}".format(alert))
            return redirect(url_for('analysis.index'))
    else:
        alert = get_current_alert()
        alert.lock_uuid = acquire_lock(alert.uuid)
        if alert.lock_uuid is None:
            flash("unable to lock alert {}".format(alert))
            return redirect(url_for('analysis.index'))

        if not alert.load():
            flash("unable to load alert {}".format(alert))
            return redirect(url_for('analysis.index'))
            
    dest_path = os.path.join(SAQ_HOME, alert.storage_dir, os.path.basename(downloadfile.filename))

    try:
        downloadfile.save(dest_path)
    except Exception as e:
        flash("unable to save {} to {}: {}".format(file_name, dest_path, str(e)))
        report_exception()
        release_lock(alert.uuid, alert.lock_uuid)
        return redirect(url_for('analysis.file'))

    alert.add_observable(F_FILE, os.path.relpath(dest_path, start=os.path.join(SAQ_HOME, alert.storage_dir)))
    alert.sync()
    alert.schedule()
    
    release_lock(alert.uuid, alert.lock_uuid)
    return redirect(url_for('analysis.index', direct=alert.uuid))

@analysis.route('/analyze_alert', methods=['POST'])
@login_required
def analyze_alert():
    alert = get_current_alert()

    try:
        result = ace_api.resubmit_alert(
            remote_host = alert.node_location,
            ssl_verification = abs_path(saq.CONFIG['SSL']['ca_chain_path']),
            uuid = alert.uuid)

        if 'error' in result:
            e_msg = result['error']
            logging.error(f"failed to resubmit alert: {e_msg}")
            flash(f"failed to resubmit alert: {e_msg}")
        else:
            flash("successfully submitted alert for re-analysis")

    except Exception as e:
        logging.error(f"unable to submit alert: {e}")
        flash(f"unable to submit alert: {e}")

    return redirect(url_for('analysis.index', direct=alert.uuid))

@analysis.route('/observable_action_whitelist', methods=['POST'])
@login_required
def observable_action_whitelist():
    
    alert = get_current_alert()
    if alert is None:
        return "operation failed: unable to find alert", 200

    try:
        alert.load()
    except Exception as e:
        return f"operation failed: unable to load alert {alert}: {e}", 200

    observable = alert.get_observable(request.form.get('id'))
    if not observable:
        return "operation failed: unable to find observable in alert", 200

    try:
        if add_observable_tag_mapping(observable.tag_mapping_type,
                                      observable.tag_mapping_value,
                                      observable.tag_mapping_md5_hex, 
                                      'whitelisted'):
            return "whitelisting added", 200
        else:
            return "operation failed", 200

    except Exception as e:
        return f"operation failed: {e}", 200

@analysis.route('/observable_action_un_whitelist', methods=['POST'])
@login_required
def observable_action_un_whitelist():
    alert = get_current_alert()
    if alert is None:
        return "operation failed: unable to find alert", 200

    try:
        alert.load()
    except Exception as e:
        return f"operation failed: unable to load alert {alert}: {e}", 200

    observable = alert.get_observable(request.form.get('id'))
    if not observable:
        return "operation failed: unable to find observable in alert", 200

    try:
        if remove_observable_tag_mapping(observable.tag_mapping_type,
                                         observable.tag_mapping_value,
                                         observable.tag_mapping_md5_hex,
                                         'whitelisted'):
            return "removed whitelisting", 200
        else:
            return "operation failed", 200

    except Exception as e:
        return f"operation failed: {e}", 200

@analysis.route('/observable_action', methods=['POST'])
@login_required
def observable_action():
    from saq.crits import submit_indicator

    alert = get_current_alert()
    observable_uuid = request.form.get('observable_uuid')
    action_id = request.form.get('action_id')

    logging.debug("alert {} observable {} action {}".format(alert, observable_uuid, action_id))

    lock_uuid = acquire_lock(alert.uuid)
    if lock_uuid is None:
        return "Unable to lock alert.", 500
    try:
        if not alert.load():
            return "Unable to load alert.", 500

        observable = alert.observable_store[observable_uuid]

        if action_id == 'mark_as_suspect':
            if not observable.is_suspect:
                observable.is_suspect = True
                alert.sync()
                return "Observable marked as suspect.", 200

        elif action_id == ACTION_UPLOAD_TO_CRITS:
            try:
                indicator_id = submit_indicator(observable)
                if indicator_id is None:
                    return "submission failed", 500

                return indicator_id, 200

            except Exception as e:
                logging.error("unable to submit {} to crits: {}".format(observable, str(e)))
                report_exception()
                return "unable to submit to crits: {}".format(str(e)), 500

        elif action_id == ACTION_COLLECT_FILE:
            try:
                logging.info("user {} added directive {} to {}".format(current_user, DIRECTIVE_COLLECT_FILE, observable))
                observable.add_directive(DIRECTIVE_COLLECT_FILE)
                alert.sync()
                return "File collection requested.", 200
            except Exception as e:
                logging.error("unable to mark observable {} for file collection".format(observable))
                report_exception()
                return "request failed - check logs", 500

        elif action_id in [ACTION_SET_CBC_IOC_IGNORE, ACTION_SET_CBC_IOC_ACTIVE]:
            from saq.carbon_black import CBC_API
            from cbinterface.psc.intel import ignore_ioc, activate_ioc

            if not CBC_API:
                return "Unavailable", 400

            try:
                report_id, ioc_id = observable.value[len('cbc:'):].split('/', 1)
                result = None
                if action_id == ACTION_SET_CBC_IOC_IGNORE:
                    result = ignore_ioc(CBC_API, report_id, ioc_id)
                    if result:
                        return "Ignored", 200
                if action_id == ACTION_SET_CBC_IOC_ACTIVE:
                    result = activate_ioc(CBC_API, report_id, ioc_id)
                    if result:
                        return "Activated", 200
                return f"Unexpected Result: {result}", 400
            except Exception as e:
                logging.error(f"unable to execute cbc ioc update action: {e}")
                return f"Error: {e}", 400

        elif action_id in [ ACTION_SET_SIP_INDICATOR_STATUS_ANALYZED, 
                            ACTION_SET_SIP_INDICATOR_STATUS_INFORMATIONAL,
                            ACTION_SET_SIP_INDICATOR_STATUS_NEW ]:

            if action_id == ACTION_SET_SIP_INDICATOR_STATUS_ANALYZED:
                status = saq.intel.SIP_STATUS_ANALYZED
            elif action_id == ACTION_SET_SIP_INDICATOR_STATUS_INFORMATIONAL:
                status = saq.intel.SIP_STATUS_INFORMATIONAL
            else:
                status = saq.intel.SIP_STATUS_NEW

            sip_id = int(observable.value[len('sip:'):])
            logging.info(f"{current_user.username} set sip indicator {sip_id} status to {status}")
            result = saq.intel.set_sip_indicator_status(sip_id, status)
            return "OK", 200

        elif action_id == ACTION_FILE_SEND_TO:
            host = request.form.get('hostname')
            try:
                # data is validated by the uploader
                logging.info(f"attempting to send file '{observable}' to {host}")
                uploader = FileUploader(host, alert.storage_dir, observable.value, alert.uuid)
                uploader.uploadFile()
            except Exception as error:
                logging.error(f"unable to send file '{observable}' to {host} due to error: {error}")
                return f"Error: {error}", 400
            else:
                return "File uploaded", 200

        elif action_id in [ACTION_URL_CRAWL, ACTION_FILE_RENDER]:
            from saq.modules.url import CrawlphishAnalyzer
            from saq.modules.render import RenderAnalyzer

            # make sure alert is locked before starting new analysis
            if alert.is_locked():
                try:
                    # crawlphish only works for URL observables, so we want to limit these actions to the URL observable action only
                    if action_id == ACTION_URL_CRAWL:
                        observable.add_directive(DIRECTIVE_CRAWL)
                        observable.remove_analysis_exclusion(CrawlphishAnalyzer)
                        logging.info(f"user {current_user} added directive {DIRECTIVE_CRAWL} to {observable}")

                    # both URLs and files can be rendered, so we can do that in either case (ACTION_URL_CRAWL or ACTION_FILE_RENDER)

                    observable.remove_analysis_exclusion(RenderAnalyzer)
                    logging.info(f"user {current_user} removed analysis exclusion for RenderAnalyzer for {observable}")

                    alert.analysis_mode = ANALYSIS_MODE_CORRELATION
                    alert.sync()

                    add_workload(alert)

                except Exception as e:
                    logging.error(f"unable to mark observable {observable} for crawl/render")
                    report_exception()
                    return "Error: Crawl/Render Request failed - Check logs", 500

                else:
                    return "URL crawl/render successfully requested.", 200

            else:
                return "Alert wasn't locked for crawl/render, try again later", 500

        return "invalid action_id", 500

    except Exception as e:
        traceback.print_exc()
        return "Unable to load alert: {}".format(str(e)), 500
    finally:
        release_lock(alert.uuid, lock_uuid)

@analysis.route('/mark_suspect', methods=['POST'])
@login_required
def mark_suspect():
    alert = get_current_alert()
    observable_uuid = request.form.get("observable_uuid")

    lock_uuid = acquire_lock(alert.uuid)
    if lock_uuid is None:
        flash("unable to lock alert")
        return "", 400
    try:
        if not alert.load():
            flash("unable to load alert")
            return "", 400
        observable = alert.observable_store[observable_uuid]
        observable.is_suspect = True
        alert.sync()
    except Exception as e:
        flash("unable to load alert {0}: {1}".format(alert, str(e)))
        traceback.print_exc()
        return "", 400
    finally:
        release_lock(alert.uuid, lock_uuid)

    return url_for("analysis.index", direct=alert.uuid), 200


@analysis.route('/download_archive', methods=['GET'])
@login_required
def download_archive():
    md5 = request.values['md5']

    # look up the details of the entry by md5
    with get_db_connection('email_archive') as db:
        c = db.cursor()
        c.execute("SELECT s.hostname FROM archive a JOIN archive_server s ON a.server_id = s.server_id "
                  "WHERE a.md5 = UNHEX(%s)", (md5,))
        try:
            row = c.fetchone()

            if row is None:
                logging.error("query returned no results for md5 {}".format(md5))
                raise ValueError()

        except Exception as e:
            logging.error("archive md5 {} does not exist".format(md5))
            return "", 400

        hostname = row[0]
        logging.info("got hostname {} for md5 {}".format(hostname, md5))

    root_archive_path = saq.CONFIG['analysis_module_email_archiver']['archive_dir']
    archive_path = os.path.join(root_archive_path, hostname, md5[0:3], '{}.gz.gpg'.format(md5))
    full_path = os.path.join(SAQ_HOME, archive_path)

    if not os.path.exists(full_path):
        logging.error("archive path {} does not exist".format(full_path))
        #flash("archive path {} does not exist".format(archive_path))
        return redirect(url_for('analysis.index'))

    logging.info("user {} downloaded email archive {}".format(current_user, archive_path))
    return send_from_directory(os.path.dirname(full_path), os.path.basename(full_path), as_attachment=True)

@analysis.route('/image', methods=['GET'])
@login_required
def image():
    alert_uuid = request.values['alert_uuid']
    observable_uuid = request.values['observable_uuid']

    alert = db.session.query(GUIAlert).filter(GUIAlert.uuid == alert_uuid).one()
    alert.load()
    _file = alert.get_observable(observable_uuid)

    with open(_file.path, 'rb') as fp:
        result = fp.read()

    response = make_response(result)
    response.headers['Content-Type'] = _file.mime_type
    return response

@analysis.route('/html_details', methods=['GET'])
@login_required
def html_details():
    alert = load_current_alert()
    if alert is None:
        response = make_response("alert not found")
        response.mimtype = 'text/plain'
        return response

    if 'field' not in request.args:
        response = make_response("missing required parameter: field")
        response.mimtype = 'text/plain'
        return response

    response = make_response(alert.details[request.args['field']])
    response.mimtype = 'text/html'
    return response

@analysis.route('/o365_file_download', methods=['GET'])
@login_required
def o365_file_download():
    path = request.args['path'] if request.method == 'GET' else request.form['path']
    c = saq.CONFIG['analysis_module_o365_file_analyzer']
    s = requests.Session()
    s.proxies = proxies()
    s.auth = GraphApiAuth(c['client_id'], c['tenant_id'], c['thumbprint'], c['private_key'], c.get('client_credential'))
    r = s.get(f"{c['base_uri']}{path}:/content", stream=True)
    if r.status_code != requests.codes.ok:
        return r.text, r.status_code
    fname = path.split('/')[-1]
    headers = {
        "Content-Disposition": f'attachment; filename="{fname}"'
    }
    return Response(stream_with_context(r.iter_content(10*1024*1024)), headers=headers, content_type=r.headers['content-type'])

def get_remediation_targets(alert_uuids):
    # get all remediatable observables from the given alert uuids
    query = db.session.query(Observable)
    query = query.join(ObservableMapping, Observable.id == ObservableMapping.observable_id)
    query = query.join(Alert, ObservableMapping.alert_id == Alert.id)
    query = query.filter(Alert.uuid.in_(alert_uuids))
    query = query.group_by(Observable.id)
    observables = query.all()

    # get remediation targets for each observable
    targets = {}
    for o in observables:
        observable = create_observable(o.type, o.display_value)
        if observable is None:
            logging.info(f"invalid value {o.display_value} for observable type {o.type}")
            continue
        for target in observable.remediation_targets:
            targets[target.id] = target

    # return sorted list of targets
    targets = list(targets.values())
    targets.sort(key=lambda x: f"{x.type}|{x.key}")
    return targets

@analysis.route('/remediation_targets', methods=['POST', 'PUT', 'DELETE'])
@login_required
<<<<<<< HEAD
def query_remediation_targets():
    """Obtains a list of all the remediation targets for the given list of alert uuids."""
    result = {} # key = remediation_key, value = dict (see below)
    storage_dirs = saq.db.query(Alert.storage_dir).filter(Alert.uuid.in_(json.loads(request.values['alert_uuids']))).all()
    saq.db.close()

    for (storage_dir,) in storage_dirs:
        root = saq.analysis.RootAnalysis(storage_dir=storage_dir)
        try:
            root.load()
            for observable in root.find_observables(lambda o: isinstance(o, saq.remediation.RemediationTarget)):
                result[observable.remediation_key.lower()] = {'type': observable.type,
                                                              'remediation_type': observable.remediation_type,
                                                              'value': observable.value,
                                                              'remediation_key': observable.remediation_key,
                                                              'history': [],
                                                              'company_id': root.company_id}
        except Exception as e:
            logging.error(f"unable to load remediation target {root}: {e}")

    for history in saq.db.query(Remediation).filter(Remediation.key.in_([key for key, _ in result.items()]))\
                                        .order_by(Remediation.insert_date.desc()):
        result[history.key.lower()]['history'].append(history.json)
=======
def remediation_targets():
    # get request body
    body = request.get_json()
>>>>>>> a9a94b59

    # return rendered target selection table
    if request.method == 'POST':
        return render_template('analysis/remediation_targets.html', targets=get_remediation_targets(body['alert_uuids']))

    # get action and log
    action = 'remove' if request.method == 'DELETE' else 'restore'
    logging.info(f"{action}ing {len(body['targets'])} targets")

    # load targets
    targets = [RemediationTarget(id=target) for target in body['targets']]

    # queue targets for removal/restoration
    for target in targets:
<<<<<<< HEAD
        remediation_type = target['remediation_type']
        remediation_key_b64 = target['remediation_key_b64']
        remediation_key = base64.b64decode(remediation_key_b64).decode('utf8', errors='replace')
        observable_type = target['observable_type']
        observable_value_b64 = target['observable_value_b64']
        observable_value = base64.b64decode(observable_value_b64).decode('utf8', errors='replace')
        company_id = target['company_id']

        logging.info(f"got request from {current_user.username} to remediate action {action} type {observable_type} value {observable_value} key {remediation_key} for company_id={company_id}")
        
        if blocking:
            remediation_result = saq.remediation.execute(action, remediation_type, remediation_key, current_user.id, company_id)
        else:
            remediation_result = saq.remediation.request(action, remediation_type, remediation_key, current_user.id, company_id)

        if remediation_result is not None:
            result.append(remediation_result.json)

    from saq.analysis import _JSONEncoder
    response = make_response(json.dumps(result, cls=_JSONEncoder))
    response.mimetype = 'application/json'
    return response

@analysis.route('/html_details', methods=['GET'])
=======
        logging.info(f"target has {len(target.history)} historical remediations")
        target.queue(action, current_user.id)

    # wait until all remediations are complete or we run out of time
    complete = False
    quit_time = time.time() + saq.CONFIG['service_remediation'].getint('request_wait_time', fallback=10)
    while not complete and time.time() < quit_time:
        complete = True
        for target in targets:
            target.refresh()
            logging.info(f"target remediation is {target.last_remediation}")
            if target.processing:
                complete = False
                break
        time.sleep(1)

    # return rendered remediation results table
    return render_template('analysis/remediation_results.html', targets=targets)

@analysis.route('/<uuid>/event_name_candidate', methods=['GET'])
>>>>>>> a9a94b59
@login_required
def get_analysis_event_name_candidate(uuid):
    from saq.util import storage_dir_from_uuid, workload_storage_dir

    storage_dir = storage_dir_from_uuid(uuid)
    if saq.CONFIG['service_engine']['work_dir'] and not os.path.isdir(storage_dir):
        storage_dir = workload_storage_dir(uuid)

    if not os.path.exists(storage_dir):
        return ''

    root = saq.analysis.RootAnalysis(storage_dir=storage_dir)
    root.load()
    return root.event_name_candidate<|MERGE_RESOLUTION|>--- conflicted
+++ resolved
@@ -1861,12 +1861,6 @@
         for alert in alerts:
             alert.display_timezone = pytz.timezone(current_user.timezone)
 
-
-    # alert display timezone
-    if current_user.timezone and pytz.timezone(current_user.timezone) != pytz.utc:
-        for alert in alerts:
-            alert.display_timezone = pytz.timezone(current_user.timezone)
-
     return render_template(
         'analysis/manage.html',
         # settings
@@ -3301,35 +3295,9 @@
 
 @analysis.route('/remediation_targets', methods=['POST', 'PUT', 'DELETE'])
 @login_required
-<<<<<<< HEAD
-def query_remediation_targets():
-    """Obtains a list of all the remediation targets for the given list of alert uuids."""
-    result = {} # key = remediation_key, value = dict (see below)
-    storage_dirs = saq.db.query(Alert.storage_dir).filter(Alert.uuid.in_(json.loads(request.values['alert_uuids']))).all()
-    saq.db.close()
-
-    for (storage_dir,) in storage_dirs:
-        root = saq.analysis.RootAnalysis(storage_dir=storage_dir)
-        try:
-            root.load()
-            for observable in root.find_observables(lambda o: isinstance(o, saq.remediation.RemediationTarget)):
-                result[observable.remediation_key.lower()] = {'type': observable.type,
-                                                              'remediation_type': observable.remediation_type,
-                                                              'value': observable.value,
-                                                              'remediation_key': observable.remediation_key,
-                                                              'history': [],
-                                                              'company_id': root.company_id}
-        except Exception as e:
-            logging.error(f"unable to load remediation target {root}: {e}")
-
-    for history in saq.db.query(Remediation).filter(Remediation.key.in_([key for key, _ in result.items()]))\
-                                        .order_by(Remediation.insert_date.desc()):
-        result[history.key.lower()]['history'].append(history.json)
-=======
 def remediation_targets():
     # get request body
     body = request.get_json()
->>>>>>> a9a94b59
 
     # return rendered target selection table
     if request.method == 'POST':
@@ -3344,32 +3312,6 @@
 
     # queue targets for removal/restoration
     for target in targets:
-<<<<<<< HEAD
-        remediation_type = target['remediation_type']
-        remediation_key_b64 = target['remediation_key_b64']
-        remediation_key = base64.b64decode(remediation_key_b64).decode('utf8', errors='replace')
-        observable_type = target['observable_type']
-        observable_value_b64 = target['observable_value_b64']
-        observable_value = base64.b64decode(observable_value_b64).decode('utf8', errors='replace')
-        company_id = target['company_id']
-
-        logging.info(f"got request from {current_user.username} to remediate action {action} type {observable_type} value {observable_value} key {remediation_key} for company_id={company_id}")
-        
-        if blocking:
-            remediation_result = saq.remediation.execute(action, remediation_type, remediation_key, current_user.id, company_id)
-        else:
-            remediation_result = saq.remediation.request(action, remediation_type, remediation_key, current_user.id, company_id)
-
-        if remediation_result is not None:
-            result.append(remediation_result.json)
-
-    from saq.analysis import _JSONEncoder
-    response = make_response(json.dumps(result, cls=_JSONEncoder))
-    response.mimetype = 'application/json'
-    return response
-
-@analysis.route('/html_details', methods=['GET'])
-=======
         logging.info(f"target has {len(target.history)} historical remediations")
         target.queue(action, current_user.id)
 
@@ -3390,7 +3332,6 @@
     return render_template('analysis/remediation_results.html', targets=targets)
 
 @analysis.route('/<uuid>/event_name_candidate', methods=['GET'])
->>>>>>> a9a94b59
 @login_required
 def get_analysis_event_name_candidate(uuid):
     from saq.util import storage_dir_from_uuid, workload_storage_dir
