# vim: sw=4:ts=4:et:cc=120

import json
import logging
import os.path

import memcache
import requests

import saq
<<<<<<< HEAD
from saq.database import get_db_connection, execute_with_retry
=======
from saq.database import get_db_connection, execute_with_retry, enable_cached_db_connections
from saq.proxy import proxies
>>>>>>> abfa2353
from saq.error import report_exception

from app.vt_hash_cache import *

from flask import redirect, request, make_response, Response
import pymysql.err

HASH_TYPE_MD5 = 'MD5'
HASH_TYPE_SHA1 = 'SHA1'
HASH_TYPE_SHA2 = 'SHA2'

VT_KEY_MD5_HASH = 'md5'
VT_KEY_SHA1_HASH = 'sha1'
VT_KEY_SHA2_HASH = 'sha256'

@vt_hash_cache_bp.route('/vthc/query', methods=['GET'])
def query():

    #
    # NOTE
    # hashes are stored and compared in LOWER CASE
    #

    # let's be backwards compatible with VT, eh?
    if 'resource' in request.values:
        _hash = request.values['resource'].lower()
    else:
        _hash = request.values['h'].lower()

    _hash_type = None
    result_id = None
    vt_result = None
    md5_hash = None
    sha1_hash = None
    sha2_hash = None
    
    # determine the type by the lenght of the hash
    if len(_hash) == 32:
        _hash_type = HASH_TYPE_MD5
    elif len(_hash) == 40:
        _hash_type = HASH_TYPE_SHA1
    elif len(_hash) == 64:
        _hash_type = HASH_TYPE_SHA2
    else:
         return "invalid hash", 500

    # do we already have a cached query result for this?
    client_address = saq.CONFIG['memcached']['client_address']

    # see if we are using a unix socket with a relative path
    if client_address.startswith('unix:'):
        address = client_address[len('unix:'):]
        if not os.path.isabs(address):
            client_address = 'unix:{}/{}'.format(saq.SAQ_HOME, address)

    client = memcache.Client([client_address], debug=0)
    result_id = client.get(_hash)

    if result_id:
        vt_result = client.get(str(result_id))

    if vt_result:
        logging.info("vt cache hit for {}".format(_hash))

    if result_id is None or vt_result is None:
        # if not then look it up in the database
        with get_db_connection('vt_hash_cache') as db:
            c = db.cursor()

            if _hash_type == HASH_TYPE_MD5:
                column = 'md5'
            elif _hash_type == HASH_TYPE_SHA1:
                column = 'sha1'
            elif _hash_type == HASH_TYPE_SHA2:
                column = 'sha2'

            # there could potentionally be multiple rows
            # get the latest result
            c.execute("""SELECT result_id, insert_date, result, 
                                md5, sha1, sha2 FROM result_cache WHERE {} = %s
                                ORDER BY insert_date DESC LIMIT 1""".format(column), (_hash,))
            row = c.fetchone()
            if not row:
                # if we don't have it in the database then we perform a query here
                try:
                    logging.info(f"vt api request for {_hash}")
                    r = requests.get(saq.CONFIG['virus_total']['query_url'], params={
                        'resource': _hash,
                        'apikey': saq.CONFIG['virus_total']['api_key']}, 
                        proxies=proxies(),
                        timeout=5,
                        verify=False)
                except Exception as e:
                    logging.error(f"unable to query VT: {e}")
                    return "unable to query VT: {}".format(e), 500

                if r.status_code == 403:
                    return "invalid virus total api key", 500

                if r.status_code != 200:
                    return "got invalid HTTP result {}: {}".format(r.status_code, r.reason), 500

                # note that here were just using whatever virus total sends
                # if they change their JSON structure we'll probably break

                logging.info("got valid vt result for {}".format(_hash))
                vt_result = r.content.decode() # JSON string format

                # VT gives us all three hashes in it's results
                try:
                    vt_json = json.loads(vt_result)
                except Exception as e:
                    logging.error("unable to load json for {}: {}".format(_hash, e))
                    return "invalid json result", 500

                if isinstance(vt_json, list):
                    if len(vt_json) > 1:
                        logging.warning("vt result has more than one entry for {}".format(_hash))
                    vt_json = vt_json[0]

                md5_hash = None
                sha1_hash = None
                sha2_hash = None

                if _hash_type == HASH_TYPE_MD5:
                    md5_hash = _hash
                elif VT_KEY_MD5_HASH in vt_json:
                    md5_hash = vt_json[VT_KEY_MD5_HASH].lower()

                if _hash_type == HASH_TYPE_SHA1:
                    sha1_hash = _hash
                elif VT_KEY_SHA1_HASH in vt_json:
                    sha1_hash = vt_json[VT_KEY_SHA1_HASH].lower()

                if _hash_type == HASH_TYPE_SHA2:
                    sha2_hash = _hash
                elif VT_KEY_SHA2_HASH in vt_json:
                    sha2_hash = vt_json[VT_KEY_SHA2_HASH].lower()

                c.execute("""INSERT INTO result_cache ( result, md5, sha1, sha2 ) 
                             VALUES ( %s, %s, %s, %s )""", ( vt_result, md5_hash, sha1_hash, sha2_hash))
                result_id = c.lastrowid
                if not result_id:
                    logging.error("unable to get result_id after INSERT")
                    return "database error (see logs)", 500
                db.commit()

            else:
                logging.info("vt db hit for {}".format(_hash))
                
                # database results are available
                result_id, insert_date, vt_result, md5_hash, sha1_hash, sha2_hash = row

    if not result_id:
        return "Result unavailable", 500

    if not result_id:
        return "VT Result unavailable", 500

    # now cache the result
    if md5_hash:
        client.set(md5_hash, str(result_id))
    if sha1_hash:
        client.set(sha1_hash, str(result_id))
    if sha2_hash:
        client.set(sha2_hash, str(result_id))

    client.set(str(result_id), vt_result)
        
    response = make_response(vt_result)
    response.mime_type = 'application/json'
    return response, 200<|MERGE_RESOLUTION|>--- conflicted
+++ resolved
@@ -8,12 +8,8 @@
 import requests
 
 import saq
-<<<<<<< HEAD
 from saq.database import get_db_connection, execute_with_retry
-=======
-from saq.database import get_db_connection, execute_with_retry, enable_cached_db_connections
 from saq.proxy import proxies
->>>>>>> abfa2353
 from saq.error import report_exception
 
 from app.vt_hash_cache import *
